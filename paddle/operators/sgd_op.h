--- conflicted
+++ resolved
@@ -23,17 +23,10 @@
 class SGDOpKernel : public framework::OpKernel<T> {
  public:
   void Compute(const framework::ExecutionContext& ctx) const override {
-<<<<<<< HEAD
-    auto param = ctx.Input<Tensor>("Param");
-    auto grad = ctx.Input<Tensor>("Grad");
-    auto param_out = ctx.Output<Tensor>("ParamOut");
-    float lr = ctx.Input<Tensor>("LearningRate")->data<float>()[0];
-=======
     auto param = ctx.Input<framework::Tensor>("Param");
     auto grad = ctx.Input<framework::Tensor>("Grad");
     auto param_out = ctx.Output<framework::Tensor>("ParamOut");
     auto learning_rate = ctx.Input<framework::Tensor>("LearningRate");
->>>>>>> 4c96008a
 
     param_out->mutable_data<T>(ctx.GetPlace());
 
