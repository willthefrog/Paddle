/* Copyright (c) 2016 PaddlePaddle Authors. All Rights Reserve.

Licensed under the Apache License, Version 2.0 (the "License");
you may not use this file except in compliance with the License.
You may obtain a copy of the License at

    http://www.apache.org/licenses/LICENSE-2.0

Unless required by applicable law or agreed to in writing, software
distributed under the License is distributed on an "AS IS" BASIS,
WITHOUT WARRANTIES OR CONDITIONS OF ANY KIND, either express or implied.
See the License for the specific language governing permissions and
limitations under the License. */

#include <ostream>

#include "paddle/framework/data_type.h"
#include "paddle/framework/framework.pb.h"
#include "paddle/framework/lod_tensor.h"
#include "paddle/framework/op_registry.h"

#include <future>
#include "paddle/operators/detail/grpc_client.h"

namespace paddle {
namespace operators {

class SendOp : public framework::OperatorBase {
 public:
  SendOp(const std::string& type, const framework::VariableNameMap& inputs,
         const framework::VariableNameMap& outputs,
         const framework::AttributeMap& attrs)
      : OperatorBase(type, inputs, outputs, attrs) {}

  void Run(const framework::Scope& scope,
           const platform::Place& place) const override {
    auto ins = Inputs("X");
    auto outs = Outputs("Out");
    std::vector<std::string> epmap = Attr<std::vector<std::string>>("epmap");
    std::vector<std::string> endpoints =
        Attr<std::vector<std::string>>("endpoints");

    platform::DeviceContextPool& pool = platform::DeviceContextPool::Instance();
    auto& ctx = *pool.Get(place);

    auto client_var_name = Output("RPCClient");
    PADDLE_ENFORCE_NOT_NULL(scope.FindVar(client_var_name),
                            "Can not find variable '%s' in the scope.",
                            client_var_name);
    auto* client_var = scope.FindVar(client_var_name);
    detail::RPCClient* rpc_client = client_var->GetMutable<detail::RPCClient>();

    for (size_t i = 0; i < ins.size(); i++) {
      VLOG(3) << "sending " << ins[i] << " to " << epmap[i];
      rpc_client->AsyncSendVariable(epmap[i], ctx, scope, ins[i]);
    }
    PADDLE_ENFORCE(rpc_client->Wait());

    for (auto& ep : endpoints) {
      VLOG(3) << "batch barrier, ep: " << ep;
      rpc_client->AsyncSendBatchBarrier(ep);
    }
    PADDLE_ENFORCE(rpc_client->Wait());

<<<<<<< HEAD
    if (outs.size() > 0) {
      for (size_t i = 0; i < outs.size(); i++) {
        VLOG(3) << "getting " << outs[i] << " from " << epmap[i];
        client_.AsyncGetVariable(epmap[i], ctx, scope, outs[i]);
      }
      PADDLE_ENFORCE(client_.Wait());
    }
  }

 private:
  // TODO(typhoonzero): put RPCClient in a Variable, so that
  // send and recv can use the same connection.
  mutable detail::RPCClient client_;
=======
    for (size_t i = 0; i < outs.size(); i++) {
      VLOG(3) << "getting " << outs[i] << " from " << epmap[i];
      rpc_client->AsyncGetVariable(epmap[i], ctx, scope, outs[i]);
    }
    PADDLE_ENFORCE(rpc_client->Wait());
  }
>>>>>>> 43262608
};

class SendOpMaker : public framework::OpProtoAndCheckerMaker {
 public:
  SendOpMaker(OpProto* proto, OpAttrChecker* op_checker)
      : OpProtoAndCheckerMaker(proto, op_checker) {
    AddInput("X", "(Tensor) Input tensor to be sent").AsDuplicable();
    AddOutput("Out", "(Tensor) Output tensor to be received from server")
        .AsDuplicable();
    AddOutput("RPCClient",
              "(RPCClient) The RPC client object which is"
              "initialized at most once.");
    AddComment(R"DOC(
Send operator

This operator will send tensor to recv_op at the parameter server.
)DOC");
    // TODO(typhoonzero): remove this attr generate de-duplicated vector from
    // epmap when initializing.
    AddAttr<std::vector<std::string>>("endpoints",
                                      "(string vector, default 127.0.0.1:6164)"
                                      "Server endpoints to send variables to.")
        .SetDefault({});
    AddAttr<std::vector<std::string>>("epmap",
                                      "(string vector, default 127.0.0.1:6164)"
                                      "Server endpoints in the order of input "
                                      "variables for mapping")
        .SetDefault({});
  }
};

}  // namespace operators
}  // namespace paddle

namespace ops = paddle::operators;

REGISTER_OPERATOR(send, ops::SendOp, ops::SendOpMaker);<|MERGE_RESOLUTION|>--- conflicted
+++ resolved
@@ -62,7 +62,6 @@
     }
     PADDLE_ENFORCE(rpc_client->Wait());
 
-<<<<<<< HEAD
     if (outs.size() > 0) {
       for (size_t i = 0; i < outs.size(); i++) {
         VLOG(3) << "getting " << outs[i] << " from " << epmap[i];
@@ -71,19 +70,6 @@
       PADDLE_ENFORCE(client_.Wait());
     }
   }
-
- private:
-  // TODO(typhoonzero): put RPCClient in a Variable, so that
-  // send and recv can use the same connection.
-  mutable detail::RPCClient client_;
-=======
-    for (size_t i = 0; i < outs.size(); i++) {
-      VLOG(3) << "getting " << outs[i] << " from " << epmap[i];
-      rpc_client->AsyncGetVariable(epmap[i], ctx, scope, outs[i]);
-    }
-    PADDLE_ENFORCE(rpc_client->Wait());
-  }
->>>>>>> 43262608
 };
 
 class SendOpMaker : public framework::OpProtoAndCheckerMaker {
