/* Copyright (c) 2016 PaddlePaddle Authors. All Rights Reserve.

Licensed under the Apache License, Version 2.0 (the "License");
you may not use this file except in compliance with the License.
You may obtain a copy of the License at

    http://www.apache.org/licenses/LICENSE-2.0

Unless required by applicable law or agreed to in writing, software
distributed under the License is distributed on an "AS IS" BASIS,
WITHOUT WARRANTIES OR CONDITIONS OF ANY KIND, either express or implied.
See the License for the specific language governing permissions and
limitations under the License. */

#include <stdint.h>
#include <sys/stat.h>
#include <ostream>
#include <thread>

#include <unistd.h>

#include "paddle/framework/executor.h"
#include "paddle/framework/framework.pb.h"
#include "paddle/framework/lod_tensor.h"
#include "paddle/framework/op_registry.h"
#include "paddle/framework/proto_desc.h"
#include "paddle/operators/detail/grpc_server.h"
#include "paddle/operators/detail/sendrecvop_utils.h"
#include "paddle/operators/detail/simple_block_queue.h"
#include "paddle/string/printf.h"

#define LISTEN_TERMINATE_MESSAGE "TERMINATE@RECV"

namespace paddle {
namespace operators {

<<<<<<< HEAD
constexpr char kOptimizeBlock[] = "OptimizeBlock";
=======
constexpr int kCondStart = 0;
constexpr int kCondRunning = 1;
constexpr int kCondDone = 2;
>>>>>>> 2ac46d53

void RunServer(std::shared_ptr<detail::AsyncGRPCServer> service) {
  service->RunSyncUpdate();
  VLOG(4) << "RunServer thread end";
}

static void CreateTensorFromMessageType(framework::Variable *var,
                                        sendrecv::VarType var_type) {
  if (var_type == sendrecv::VarType::LOD_TENSOR) {
    var->GetMutable<framework::LoDTensor>();
  } else if (var_type == sendrecv::VarType::SELECTED_ROWS) {
    var->GetMutable<framework::SelectedRows>();
  } else {
    PADDLE_THROW(
        "VraibleMessage type %d is not in "
        "[LoDTensor, SelectedRows]",
        var_type);
  }
}

class RecvOp : public framework::OperatorBase {
 public:
  RecvOp(const std::string &type, const framework::VariableNameMap &inputs,
         const framework::VariableNameMap &outputs,
         const framework::AttributeMap &attrs)
      : OperatorBase(type, inputs, outputs, attrs) {
    if (!rpc_service_) {
      std::string endpoint = Attr<std::string>("endpoint");
      rpc_service_.reset(new detail::AsyncGRPCServer(endpoint));
      server_thread_.reset(new std::thread(RunServer, rpc_service_));
    }
  }

  void Stop() override {
    detail::MessageWithName term_msg;
    term_msg.first = LISTEN_TERMINATE_MESSAGE;
    rpc_service_->Push(term_msg);
    rpc_service_->ShutDown();
    server_thread_->join();
  }

  std::string GetGradVarNameForTrainer(const std::string &varname) const {
    if (grads_counter_.find(varname) == grads_counter_.end()) {
      grads_counter_[varname] = 0;
    }
    return string::Sprintf("%s.trainer_%d", varname, grads_counter_[varname]++);
  }

  void Run(const framework::Scope &scope,
           const platform::Place &dev_place) const override {
    platform::DeviceContextPool &pool = platform::DeviceContextPool::Instance();
    auto &dev_ctx = *pool.Get(dev_place);
    framework::Scope &recv_scope = scope.NewScope();

    // FIXME(Yancey1989): initialize rpc server with laze mode.
    rpc_service_->SetScope(&recv_scope);
    rpc_service_->SetDevCtx(&dev_ctx);
    auto param_list = Attr<std::vector<std::string>>("ParamList");
    auto grad_list = Attr<std::vector<std::string>>("GradList");
    auto fan_in = Attr<int>("Fanin");
    size_t param_count = param_list.size();

    std::string program_str = Attr<std::string>("OptimizeProgram");
    framework::proto::ProgramDesc program_desc;
    program_desc.ParseFromString(program_str);
    framework::ProgramDesc program(program_desc);
    framework::Executor executor(dev_place);

    // TODO(typhoonzero): change this to a while_op for every cluster-batch.
    bool exit_flag = false;
    int64_t barrier_size = param_count * fan_in;
    while (!exit_flag) {
      // Get from multiple trainers, we don't care about the order in which
      // the gradients arrives, just add suffix 0~n and merge the gradient.
      rpc_service_->SetCond(0);
      for (size_t i = 0; i < barrier_size; ++i) {
        const detail::MessageWithName &v = rpc_service_->Get();
        auto grad_var_name = v.first;
        if (grad_var_name == LISTEN_TERMINATE_MESSAGE) {
          LOG(INFO) << "received terminate message and exit";
          exit_flag = true;
          break;
        }
        auto it = std::find(grad_list.begin(), grad_list.end(), grad_var_name);
        std::string param_var_name;
        if (it != grad_list.end()) {
          param_var_name = param_list[it - grad_list.begin()];
        } else {
          LOG(ERROR) << "grad have no paired param:" << grad_var_name;
        }
        VLOG(3) << "recved grad: " << grad_var_name
                << " updating param: " << param_var_name;
        if (fan_in > 1) {
          grad_var_name = this->GetGradVarNameForTrainer(grad_var_name);
        }
        auto *var = recv_scope.FindVar(grad_var_name);
        if (var == nullptr) {
          LOG(ERROR) << "can not find server side var: " << grad_var_name;
          PADDLE_THROW("can not find server side var");
        }
        detail::DeserializeFromMessage(v.second, dev_ctx, var);
      }
      if (exit_flag) {
        break;
      }
<<<<<<< HEAD

      rpc_service_->Reset();

      auto *block = Attr<framework::BlockDesc *>(kOptimizeBlock);
      auto *program = block->Program();
      framework::Executor executor(dev_place);
      // Run sub graph to get optimized tensor
=======
>>>>>>> 2ac46d53
      try {
        executor.Run(*program, &recv_scope, block->ID(), /*global_block*/
                     false /*create_local_scope*/, false /*create_vars*/);
      } catch (std::exception &e) {
        LOG(ERROR) << "run sub program error " << e.what();
      }
      rpc_service_->SetCond(1);
      rpc_service_->WaitClientGet(barrier_size);
      grads_counter_.clear();
    }  // while(true)
  }

 protected:
  std::shared_ptr<detail::AsyncGRPCServer> rpc_service_;
  std::shared_ptr<std::thread> server_thread_;
  mutable std::unordered_map<std::string, int> grads_counter_;
};

class RecvOpMaker : public framework::OpProtoAndCheckerMaker {
 public:
  RecvOpMaker(OpProto *proto, OpAttrChecker *op_checker)
      : OpProtoAndCheckerMaker(proto, op_checker) {
    AddInput("RX", "(Tensor) Input tensor to be optimized").AsDuplicable();
    AddComment(R"DOC(
Recv operator

This operator will recv tensor from send_op
)DOC");
    AddAttr<std::string>("endpoint",
                         "(string, default 127.0.0.1:6164)"
                         "IP address to listen on.")
        .SetDefault("127.0.0.1:6164")
        .AddCustomChecker([](const std::string &ip) { return !ip.empty(); });
    AddAttr<framework::BlockDesc *>(
        kOptimizeBlock, "Serialized ProgramDesc string for recv to run.");
    AddAttr<std::vector<std::string>>(
        "ParamList", "type list of string",
        "grad->param name mapping to find which param to optimize.")
        .SetDefault({});
    AddAttr<std::vector<std::string>>(
        "GradList", "type list of string",
        "grad->param name mapping to find which param to optimize.")
        .SetDefault({});
    AddAttr<int>("Fanin", "type int",
                 "Number of trainers in the current cluster job")
        .SetDefault(1);
  }
};

}  // namespace operators
}  // namespace paddle

namespace ops = paddle::operators;

REGISTER_OPERATOR(recv, ops::RecvOp, ops::RecvOpMaker);<|MERGE_RESOLUTION|>--- conflicted
+++ resolved
@@ -34,13 +34,10 @@
 namespace paddle {
 namespace operators {
 
-<<<<<<< HEAD
 constexpr char kOptimizeBlock[] = "OptimizeBlock";
-=======
 constexpr int kCondStart = 0;
 constexpr int kCondRunning = 1;
 constexpr int kCondDone = 2;
->>>>>>> 2ac46d53
 
 void RunServer(std::shared_ptr<detail::AsyncGRPCServer> service) {
   service->RunSyncUpdate();
@@ -103,10 +100,8 @@
     auto fan_in = Attr<int>("Fanin");
     size_t param_count = param_list.size();
 
-    std::string program_str = Attr<std::string>("OptimizeProgram");
-    framework::proto::ProgramDesc program_desc;
-    program_desc.ParseFromString(program_str);
-    framework::ProgramDesc program(program_desc);
+    auto *block = Attr<framework::BlockDesc *>(kOptimizeBlock);
+    auto *program = block->Program();
     framework::Executor executor(dev_place);
 
     // TODO(typhoonzero): change this to a while_op for every cluster-batch.
@@ -146,16 +141,7 @@
       if (exit_flag) {
         break;
       }
-<<<<<<< HEAD
 
-      rpc_service_->Reset();
-
-      auto *block = Attr<framework::BlockDesc *>(kOptimizeBlock);
-      auto *program = block->Program();
-      framework::Executor executor(dev_place);
-      // Run sub graph to get optimized tensor
-=======
->>>>>>> 2ac46d53
       try {
         executor.Run(*program, &recv_scope, block->ID(), /*global_block*/
                      false /*create_local_scope*/, false /*create_vars*/);
