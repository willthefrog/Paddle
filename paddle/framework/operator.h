--- conflicted
+++ resolved
@@ -201,11 +201,6 @@
       place_ = dev_ctx.GetPlace();
     }
 
-<<<<<<< HEAD
-    // bool operator==(const OpKernelKey& o) const { return place_ == o.place_;
-    // }
-=======
->>>>>>> 0973c2c9
     bool operator==(const OpKernelKey& o) const {
       return platform::places_are_same_class(place_, o.place_);
     }
