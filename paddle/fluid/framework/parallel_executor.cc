--- conflicted
+++ resolved
@@ -133,10 +133,22 @@
 
 void ParallelExecutor::BCastParamsToGPUs(
     const std::unordered_set<std::string> &vars) const {
-  auto *main_scope = member_->local_scopes_[0];
+  // the the initialize bcast, all vars would be bcast from device(0), otherwise
+  // bcast from the specified device.
+  bool initialize = builder_.get() == nullptr ? true : false;
 
   for (auto &var : vars) {
-    auto *main_var = main_scope->FindVar(var);
+    int var_dev_id =
+        builder_.get() == nullptr ? -1 : builder_->GetVarDeviceID(var);
+    if (!initialize && var_dev_id == -1) continue;
+
+    framework::Variable *main_var = nullptr;
+    if (initialize) {
+      main_var = member_->local_scopes_[0]->FindVar(var);
+    } else {
+      main_var = member_->local_scopes_[var_dev_id]->FindVar(var);
+    }
+
     if (main_var == nullptr || !main_var->IsType<LoDTensor>()) {
       continue;
     }
@@ -151,7 +163,8 @@
       for (size_t i = 0; i < member_->places_.size(); ++i) {
         auto place = member_->places_[i];
         void *buffer;
-        if (i == 0) {
+
+        if (initialize && i == 0 || !initialize && i == var_dev_id) {
           buffer = const_cast<void *>(main_tensor.data<void>());
         } else {
           auto local_scope = member_->local_scopes_[i];
@@ -159,20 +172,7 @@
           t->Resize(dims);
           buffer = t->mutable_data(place, main_tensor.type());
         }
-<<<<<<< HEAD
-        auto &nccl_ctx = member_->nccl_ctxs_->at(place);
-
-        if (builder_.get() != nullptr && builder_->GetVarDeviceID(var) != -1) {
-          int place_id = builder_->GetVarDeviceID(var);
-          platform::dynload::ncclBcast(buffer, numel, data_type, place_id,
-                                       nccl_ctx.comm_, nccl_ctx.stream());
-        } else {
-          platform::dynload::ncclBcast(buffer, numel, data_type, 0,
-                                       nccl_ctx.comm_, nccl_ctx.stream());
-        }
-=======
         buffers.push_back(buffer);
->>>>>>> 1d7e60fd
       }
 
       PADDLE_ENFORCE_EQ(member_->places_.size(), buffers.size(),
