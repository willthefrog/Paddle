--- conflicted
+++ resolved
@@ -97,14 +97,9 @@
         "conv_elementwise_add_act_fuse_pass",   //
         "conv_elementwise_add2_act_fuse_pass",  //
         "conv_elementwise_add_fuse_pass",       //
-<<<<<<< HEAD
-        "runtime_context_cache_pass",           //
-        "expected_kernel_cache_pass",           //
-#endif
-=======
 #endif                                          //
         "transpose_flatten_concat_fuse_pass",
->>>>>>> 503b5eb4
+        "expected_kernel_cache_pass",  //
   });
 
   use_gpu_ = true;
@@ -142,12 +137,7 @@
       "conv_bn_fuse_pass",             //
       "conv_eltwiseadd_bn_fuse_pass",  //
       "is_test_pass",                  //
-<<<<<<< HEAD
-      "identity_scale_op_clean_pass",  //
-      "runtime_context_cache_pass",    //
       "expected_kernel_cache_pass",    //
-=======
->>>>>>> 503b5eb4
   });
 
   use_gpu_ = false;
