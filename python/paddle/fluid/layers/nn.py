# Copyright (c) 2018 PaddlePaddle Authors. All Rights Reserved.
#
# Licensed under the Apache License, Version 2.0 (the "License");
# you may not use this file except in compliance with the License.
# You may obtain a copy of the License at
#
#     http://www.apache.org/licenses/LICENSE-2.0
#
# Unless required by applicable law or agreed to in writing, software
# distributed under the License is distributed on an "AS IS" BASIS,
# WITHOUT WARRANTIES OR CONDITIONS OF ANY KIND, either express or implied.
# See the License for the specific language governing permissions and
# limitations under the License.
"""
All layers just related to the neural network.
"""

from __future__ import print_function

import numpy as np
import os
from ..layer_helper import LayerHelper
from ..initializer import Normal, Constant
from ..framework import Variable, OpProtoHolder
from ..param_attr import ParamAttr
from .layer_function_generator import autodoc, templatedoc, _generate_doc_string_
from .tensor import concat
from . import utils
from .. import unique_name
from functools import reduce
from .. import core

__all__ = [
    'fc',
    'embedding',
    'dynamic_lstm',
    'dynamic_lstmp',
    'dynamic_gru',
    'gru_unit',
    'linear_chain_crf',
    'crf_decoding',
    'cos_sim',
    'cross_entropy',
    'square_error_cost',
    'chunk_eval',
    'sequence_conv',
    'conv2d',
    'conv3d',
    'sequence_pool',
    'sequence_softmax',
    'softmax',
    'pool2d',
    'pool3d',
    'batch_norm',
    'beam_search_decode',
    'conv2d_transpose',
    'conv3d_transpose',
    'sequence_expand',
    'sequence_expand_as',
    'sequence_pad',
    'sequence_unpad',
    'lstm_unit',
    'reduce_sum',
    'reduce_mean',
    'reduce_max',
    'reduce_min',
    'reduce_prod',
    'sequence_first_step',
    'sequence_last_step',
    'sequence_slice',
    'dropout',
    'split',
    'ctc_greedy_decoder',
    'edit_distance',
    'l2_normalize',
    'matmul',
    'topk',
    'warpctc',
    'sequence_reshape',
    'transpose',
    'im2sequence',
    'nce',
    'hsigmoid',
    'beam_search',
    'row_conv',
    'multiplex',
    'layer_norm',
    'group_norm',
    'softmax_with_cross_entropy',
    'smooth_l1',
    'one_hot',
    'autoincreased_step_counter',
    'reshape',
    'squeeze',
    'unsqueeze',
    'lod_reset',
    'lrn',
    'pad',
    'pad_constant_like',
    'label_smooth',
    'roi_pool',
    'roi_align',
    'dice_loss',
    'image_resize',
    'image_resize_short',
    'resize_bilinear',
    'resize_nearest',
    'gather',
    'scatter',
    'sequence_scatter',
    'random_crop',
    'mean_iou',
    'relu',
    'selu',
    'log',
    'crop',
    'rank_loss',
    'margin_rank_loss',
    'elu',
    'relu6',
    'pow',
    'stanh',
    'hard_sigmoid',
    'swish',
    'prelu',
    'brelu',
    'leaky_relu',
    'soft_relu',
    'flatten',
    'sequence_mask',
    'stack',
    'pad2d',
    'unstack',
    'sequence_enumerate',
    'expand',
    'sequence_concat',
    'scale',
    'elementwise_add',
    'elementwise_div',
    'elementwise_sub',
    'elementwise_mul',
    'elementwise_max',
    'elementwise_min',
    'elementwise_pow',
    'uniform_random_batch_size_like',
    'gaussian_random',
    'sampling_id',
    'gaussian_random_batch_size_like',
    'sum',
    'slice',
    'shape',
    'logical_and',
    'logical_or',
    'logical_xor',
    'logical_not',
    'clip',
    'clip_by_norm',
    'mean',
    'mul',
    'sigmoid_cross_entropy_with_logits',
    'maxout',
    'space_to_depth',
    'affine_grid',
    'sequence_reverse',
    'affine_channel',
    'similarity_focus',
    'hash',
    'grid_sampler',
    'log_loss',
    'add_position_encoding',
    'bilinear_tensor_product',
<<<<<<< HEAD
    'merge_selected_rows',
    'get_tensor_from_selected_rows',
=======
    'lstm',
>>>>>>> 446af090
]


def fc(input,
       size,
       num_flatten_dims=1,
       param_attr=None,
       bias_attr=None,
       act=None,
       is_test=False,
       name=None):
    """
    **Fully Connected Layer**

    This function creates a fully connected layer in the network. It can take
    multiple tensors as its inputs. It creates a variable called weights for
    each input tensor, which represents a fully connected weight matrix from
    each input unit to each output unit. The fully connected layer multiplies
    each input tensor with its coresponding weight to produce an output Tensor.
    If multiple input tensors are given, the results of multiple multiplications
    will be sumed up. If bias_attr is not None, a bias variable will be created
    and added to the output. Finally, if activation is not None, it will be applied
    to the output as well.

    This process can be formulated as follows:

    .. math::

        Out = Act({\sum_{i=0}^{N-1}X_iW_i + b})

    In the above equation:

    * :math:`N`: Number of the input.
    * :math:`X_i`: The input tensor.
    * :math:`W`: The weights created by this layer.
    * :math:`b`: The bias parameter created by this layer (if needed).
    * :math:`Act`: The activation function.
    * :math:`Out`: The output tensor.

    Args:
        input (Variable|list of Variable): The input tensor(s) of this layer, and the dimension of
            the input tensor(s) is at least 2.
        size(int): The number of output units in this layer.
        num_flatten_dims (int, default 1): The fc layer can accept an input tensor with more than
            two dimensions. If this happens, the multidimensional tensor will first be flattened
            into a 2-dimensional matrix. The parameter `num_flatten_dims` determines how the input
            tensor is flattened: the first `num_flatten_dims` (inclusive, index starts from 1)
            dimensions will be flatten to form the first dimension of the final matrix (height of
            the matrix), and the rest `rank(X) - num_flatten_dims` dimensions are flattened to
            form the second dimension of the final matrix (width of the matrix). For example, suppose
            `X` is a 6-dimensional tensor with a shape [2, 3, 4, 5, 6], and `num_flatten_dims` = 3.
            Then, the flattened matrix will have a shape [2 x 3 x 4, 5 x 6] = [24, 30].
        param_attr (ParamAttr|list of ParamAttr, default None): The parameter attribute for learnable
            parameters/weights of this layer.
        bias_attr (ParamAttr|list of ParamAttr, default None): The parameter attribute for the bias
            of this layer. If it is set to False, no bias will be added to the output units.
            If it is set to None, the bias is initialized zero. Default: None.
        act (str, default None): Activation to be applied to the output of this layer.
        is_test(bool): A flag indicating whether execution is in test phase.
        name (str, default None): The name of this layer.

    Returns:
        Variable: The transformation result.

    Raises:
        ValueError: If rank of the input tensor is less than 2.

    Examples:
        .. code-block:: python

          data = fluid.layers.data(name="data", shape=[32, 32], dtype="float32")
          fc = fluid.layers.fc(input=data, size=1000, act="tanh")
    """

    helper = LayerHelper("fc", **locals())

    dtype = helper.input_dtype()

    mul_results = []
    for input_var, param_attr in helper.iter_inputs_and_params():
        input_shape = input_var.shape
        param_shape = [
            reduce(lambda a, b: a * b, input_shape[num_flatten_dims:], 1)
        ] + [size]

        w = helper.create_parameter(
            attr=param_attr, shape=param_shape, dtype=dtype, is_bias=False)
        tmp = helper.create_variable_for_type_inference(dtype)
        helper.append_op(
            type="mul",
            inputs={"X": input_var,
                    "Y": w},
            outputs={"Out": tmp},
            attrs={"x_num_col_dims": num_flatten_dims,
                   "y_num_col_dims": 1})
        mul_results.append(tmp)

    if len(mul_results) == 1:
        pre_bias = mul_results[0]
    else:
        pre_bias = helper.create_variable_for_type_inference(dtype)
        helper.append_op(
            type="sum",
            inputs={"X": mul_results},
            outputs={"Out": pre_bias},
            attrs={"use_mkldnn": False})
    # add bias
    pre_activation = helper.append_bias_op(pre_bias, dim_start=num_flatten_dims)
    # add activation
    return helper.append_activation(pre_activation)


def embedding(input,
              size,
              is_sparse=False,
              is_distributed=False,
              padding_idx=None,
              param_attr=None,
              dtype='float32'):
    """
    **Embedding Layer**

    This layer is used to lookup embeddings of IDs, provided by :attr:`input`, in
    a lookup table. The result of this lookup is the embedding of each ID in the
    :attr:`input`.

    All the input variables are passed in as local variables to the LayerHelper
    constructor.

    Args:
        input(Variable): The tensor variable containing the IDs.
        size(tuple|list): The shape of the look up table parameter. It should
            have two elements which indicate the size of the dictionary of
            embeddings and the size of each embedding vector respectively.
        is_sparse(bool): The flag indicating whether to use sparse update.
        is_distributed(bool): Whether to run lookup table from remote parameter server.
        padding_idx(int|long|None): If :attr:`None`, it makes no effect to lookup.
            Otherwise the given :attr:`padding_idx` indicates padding the output
            with zeros whenever lookup encounters it in :attr:`input`. If
            :math:`padding_idx < 0`, the :attr:`padding_idx` to use in lookup is
            :math:`size[0] + dim`.
        param_attr(ParamAttr): Parameters for this layer
        dtype(np.dtype|core.VarDesc.VarType|str): The type of data : float32, float_16, int etc

    Returns:
        Variable: The tensor variable storing the embeddings of the \
                  supplied inputs.

    Examples:
        .. code-block:: python

          dict_size = len(dataset.ids)
          data = fluid.layers.data(name='ids', shape=[32, 32], dtype='float32')
          fc = fluid.layers.embedding(input=data, size=[dict_size, 16])
    """

    helper = LayerHelper('embedding', **locals())
    remote_prefetch = False
    if os.environ.get('PADDLE_ENABLE_REMOTE_PREFETCH'):
        remote_prefetch = True
    if remote_prefetch:
        assert is_sparse is True and is_distributed is False
    w = helper.create_parameter(
        attr=helper.param_attr, shape=size, dtype=dtype, is_bias=False)
    tmp = helper.create_variable_for_type_inference(dtype)
    padding_idx = -1 if padding_idx is None else padding_idx if padding_idx >= 0 else (
        size[0] + padding_idx)
    helper.append_op(
        type='lookup_table',
        inputs={'Ids': input,
                'W': w},
        outputs={'Out': tmp},
        attrs={
            'is_sparse': is_sparse,
            'is_distributed': is_distributed,
            'remote_prefetch': remote_prefetch,
            'padding_idx': padding_idx
        })
    return tmp


@templatedoc(op_type="lstm")
def dynamic_lstm(input,
                 size,
                 h_0=None,
                 c_0=None,
                 param_attr=None,
                 bias_attr=None,
                 use_peepholes=True,
                 is_reverse=False,
                 gate_activation='sigmoid',
                 cell_activation='tanh',
                 candidate_activation='tanh',
                 dtype='float32',
                 name=None):
    """
    ${comment}

    Args:
        input (Variable): ${input_comment}
        size (int): 4 * hidden size.
        h_0(Variable): The initial hidden state is an optional input, default is zero.
                       This is a tensor with shape (N x D), where N is the
                       batch size and D is the hidden size.
        c_0(Variable): The initial cell state is an optional input, default is zero.
                       This is a tensor with shape (N x D), where N is the
                       batch size. `h_0` and `c_0` can be NULL but only at the same time.
        param_attr(ParamAttr|None): The parameter attribute for the learnable
                               hidden-hidden weights.

                               - Weights = {:math:`W_{ch}, W_{ih}, \
                                                W_{fh}, W_{oh}`}
                               - The shape is (D x 4D), where D is the hidden
                                 size.

                               If it is set to None or one attribute of ParamAttr,
                               dynamic_lstm will create ParamAttr as param_attr.
                               If the Initializer of the param_attr is not set, the
                               parameter is initialized with Xavier. Default: None.
        bias_attr (ParamAttr|None): The bias attribute for the learnable bias
                              weights, which contains two parts, input-hidden
                              bias weights and peephole connections weights if
                              setting `use_peepholes` to `True`.

                              1. `use_peepholes = False`
                                 - Biases = {:math:`b_c, b_i, b_f, b_o`}.
                                 - The shape is (1 x 4D).
                              2. `use_peepholes = True`
                                 - Biases = { :math:`b_c, b_i, b_f, b_o, W_{ic}, \
                                                 W_{fc}, W_{oc}`}.
                                 - The shape is (1 x 7D).

                              If it is set to None or one attribute of ParamAttr,
                              dynamic_lstm will create ParamAttr as bias_attr.
                              If the Initializer of the bias_attr is not set,
                              the bias is initialized zero. Default: None.
        use_peepholes (bool): ${use_peepholes_comment}
        is_reverse (bool): ${is_reverse_comment}
        gate_activation (str): ${gate_activation_comment}
        cell_activation (str): ${cell_activation_comment}
        candidate_activation (str): ${candidate_activation_comment}
        dtype (str): Data type. Choices = ["float32", "float64"], default "float32".
        name (str|None): A name for this layer(optional). If set None, the layer
                         will be named automatically.

    Returns:
        tuple: The hidden state, and cell state of LSTM. The shape of both \
        is (T x D), and lod is the same with the `input`.

    Examples:
        .. code-block:: python

            hidden_dim = 512
            forward_proj = fluid.layers.fc(input=input_seq, size=hidden_dim * 4,
                                           bias_attr=False)
            forward, _ = fluid.layers.dynamic_lstm(
                input=forward_proj, size=hidden_dim * 4, use_peepholes=False)
    """
    assert bias_attr is not False, "bias_attr should not be False in dynamic_lstmp."
    helper = LayerHelper('lstm', **locals())
    size = size // 4
    weight = helper.create_parameter(
        attr=helper.param_attr, shape=[size, 4 * size], dtype=dtype)
    bias_size = [1, 7 * size]
    if not use_peepholes:
        bias_size[1] = 4 * size
    bias = helper.create_parameter(
        attr=helper.bias_attr, shape=bias_size, dtype=dtype, is_bias=True)

    hidden = helper.create_variable_for_type_inference(dtype)
    cell = helper.create_variable_for_type_inference(dtype)
    batch_gate = helper.create_variable_for_type_inference(dtype)
    batch_cell_pre_act = helper.create_variable_for_type_inference(dtype)
    inputs = {'Input': input, 'Weight': weight, 'Bias': bias}
    batch_size = input.shape[0]
    if h_0:
        assert h_0.shape == (batch_size, size), \
            'The shape of h0 should be (batch_size, %d)' % size
        inputs['H0'] = h_0
    if c_0:
        assert c_0.shape == (batch_size, size), \
            'The shape of c0 should be (batch_size, %d)' % size
        inputs['C0'] = c_0

    helper.append_op(
        type='lstm',
        inputs=inputs,
        outputs={
            'Hidden': hidden,
            'Cell': cell,
            'BatchGate': batch_gate,
            'BatchCellPreAct': batch_cell_pre_act
        },
        attrs={
            'use_peepholes': use_peepholes,
            'is_reverse': is_reverse,
            'gate_activation': gate_activation,
            'cell_activation': cell_activation,
            'candidate_activation': candidate_activation
        })
    return hidden, cell


def lstm(input,
         init_h,
         init_c,
         max_len,
         hidden_size,
         num_layers,
         dropout_prob=0.0,
         is_bidirec=False,
         is_test=False,
         name=None,
         default_initializer=None,
         seed=-1):
    """
    If Device is GPU, This op will use cudnn LSTM implementation

    A four-gate Long Short-Term Memory network with no peephole connections.
    In the forward pass the output ht and cell output ct for a given iteration can be computed from the recurrent input ht-1, 
    the cell input ct-1 and the previous layer input xt given matrices W, R and biases bW, bR from the following equations:

    $$ i_t = \\sigma(W_{ix}x_{t} + W_{ih}h_{t-1} + bx_i + bh_i) $$

    $$ f_t = \\sigma(W_{fx}x_{t} + W_{fh}h_{t-1} + bx_f + bh_f) $$

    $$ o_t = \\sigma(W_{ox}x_{t} + W_{oh}h_{t-1} + bx_o + bh_o) $$

    $$ \\tilde{c_t} = tanh(W_{cx}x_t + W_{ch}h_{t-1} + bx_c + bh_c) $$

    $$ c_t = f_t \\odot c_{t-1} + i_t \\odot \\tilde{c_t} $$

    $$ h_t = o_t \\odot tanh(c_t) $$

    - W terms denote weight matrices (e.g. $W_{ix}$ is the matrix
      of weights from the input gate to the input)
    - The b terms denote bias vectors ($bx_i$ and $bh_i$ are the input gate bias vector).
    - sigmoid is the logistic sigmoid function.
    - $i, f, o$ and $c$ are the input gate, forget gate, output gate,
      and cell activation vectors, respectively, all of which have the same size as
      the cell output activation vector $h$.
    - The $\odot$ is the element-wise product of the vectors.
    - `tanh` is the activation functions.
    - $\tilde{c_t}$ is also called candidate hidden state,
      which is computed based on the current input and the previous hidden state.

    Where sigmoid is the sigmoid operator: sigmoid(x) = 1 / (1 + e^-x), * represents a point-wise multiplication, 
    X represensts a matrix multiplication


    Args:
        input (Variable): LSTM input tensor, shape MUST be ( seq_len x batch_size x input_size )
        init_h(Variable): The initial hidden state of the LSTM                       
                       This is a tensor with shape ( num_layers x batch_size x hidden_size)
                       if is_bidirec = True, shape should be ( num_layers*2 x batch_size x hidden_size)
        init_c(Variable): The initial cell state of the LSTM.
                       This is a tensor with shape ( num_layers x batch_size x hidden_size )
                       if is_bidirec = True, shape should be ( num_layers*2 x batch_size x hidden_size)
        max_len (int): max length of LSTM. the first dim of input tensor CAN NOT greater than max_len 
        hidden_size (int): hidden size of the LSTM
        num_layers (int): total layers number of the LSTM
        dropout_prob(float|0.0): dropout prob, dropout ONLY work between rnn layers, NOT between time steps
                             There is NO dropout work on rnn output of the last RNN layers
        is_bidirec (bool): If it is bidirectional
        is_test (bool): If it is in test phrase
        name (str|None): A name for this layer(optional). If set None, the layer
                         will be named automatically.
        default_initializer(Initialize|None): Where use initializer to initialize the Weight
                         If set None, defaule initializer will be used
        seed(int): Seed for dropout in LSTM, If it's -1, dropout will use random seed


    Returns:
        rnn_out(Tensor): result of LSTM hidden, shape is (seq_len x batch_size x hidden_size)
                         if is_bidirec set to True, shape will be ( seq_len x batch_sze x hidden_size*2)
        last_h(Tensor): the hidden state of the last step of LSTM
                        shape is ( num_layers x batch_size x hidden_size )
                        if is_bidirec set to True, shape will be ( num_layers*2 x batch_size x hidden_size)                     
        last_c(Tensor): the cell state of the last step of LSTM
                        shape is ( num_layers x batch_size x hidden_size )
                        if is_bidirec set to True, shape will be ( num_layers*2 x batch_size x hidden_size)                     


    Examples:
        .. code-block:: python

            input = embedding
            batch_size = 20
            max_len = 100
            dropout_prob = 0.2
            input_size = 100
            hidden_size = 150
            num_layers = 1
            init_hidden1 = layers.fill_constant( [num_layers, batch_size, hidden_size], 'float32', 0.0, stop_grad=False)
            init_cell1 = layers.fill_constant( [num_layers, batch_size, hidden_size], 'float32', 0.0, stop_grad=False)

            rnn_out, last_h, last_c = layers.lstm( input, init_h, init_c, \
                    max_len, dropout_prob, input_size, hidden_size, \
                    num_layers)
    """

    helper = LayerHelper('cudnn_lstm', **locals())

    dtype = input.dtype
    input_shape = list(input.shape)
    input_size = input_shape[-1]
    weight_size = 0
    for i in range(num_layers):
        if i == 0:
            input_weight_size = (input_size * hidden_size) * 4
        else:
            if is_bidirec:
                input_weight_size = (hidden_size * 2 * hidden_size) * 4
            else:
                input_weight_size = (hidden_size * hidden_size) * 4

        hidden_weight_size = (hidden_size * hidden_size) * 4

        if is_bidirec:
            weight_size += (input_weight_size + hidden_weight_size) * 2
            weight_size += hidden_size * 8 * 2
        else:
            weight_size += input_weight_size + hidden_weight_size
            weight_size += hidden_size * 8

    weight = helper.create_parameter(
        attr=helper.param_attr,
        shape=[weight_size],
        dtype=dtype,
        default_initializer=default_initializer)

    out = helper.create_variable_for_type_inference(dtype)
    last_h = helper.create_variable_for_type_inference(dtype)
    last_c = helper.create_variable_for_type_inference(dtype)

    cache = helper.create_variable(
        persistable=True, type=core.VarDesc.VarType.RAW, stop_gradient=True)

    helper.append_op(
        type='cudnn_lstm',
        inputs={
            'Input': input,
            'InitH': init_h,
            'InitC': init_c,
            'W': weight,
            'Cache': cache,
        },
        outputs={
            'Out': out,
            'last_h': last_h,
            'last_c': last_c,
        },
        attrs={
            'max_len': max_len,
            'is_bidirec': is_bidirec,
            'input_size': input_size,
            'hidden_size': hidden_size,
            'num_layers': num_layers,
            'is_test': is_test,
            'dropout_prob': dropout_prob,
            'seed': seed,
        })
    return out, last_h, last_c


def dynamic_lstmp(input,
                  size,
                  proj_size,
                  param_attr=None,
                  bias_attr=None,
                  use_peepholes=True,
                  is_reverse=False,
                  gate_activation='sigmoid',
                  cell_activation='tanh',
                  candidate_activation='tanh',
                  proj_activation='tanh',
                  dtype='float32',
                  name=None):
    """
    **Dynamic LSTMP Layer**

    LSTMP (LSTM with recurrent projection) layer has a separate projection
    layer after the LSTM layer, projecting the original hidden state to a
    lower-dimensional one, which is proposed to reduce the number of total
    parameters and furthermore computational complexity for the LSTM,
    espeacially for the case that the size of output units is relative
    large (https://research.google.com/pubs/archive/43905.pdf).

    The formula is as follows:

    .. math::

        i_t & = \sigma(W_{ix}x_{t} + W_{ir}r_{t-1} + W_{ic}c_{t-1} + b_i)

        f_t & = \sigma(W_{fx}x_{t} + W_{fr}r_{t-1} + W_{fc}c_{t-1} + b_f)

        \\tilde{c_t} & = act_g(W_{cx}x_t + W_{cr}r_{t-1} + b_c)

        o_t & = \sigma(W_{ox}x_{t} + W_{or}r_{t-1} + W_{oc}c_t + b_o)

        c_t & = f_t \odot c_{t-1} + i_t \odot \\tilde{c_t}

        h_t & = o_t \odot act_h(c_t)

        r_t & = \overline{act_h}(W_{rh}h_t)

    In the above formula:

    * :math:`W`: Denotes weight matrices (e.g. :math:`W_{xi}` is \
          the matrix of weights from the input gate to the input).
    * :math:`W_{ic}`, :math:`W_{fc}`, :math:`W_{oc}`: Diagonal weight \
          matrices for peephole connections. In our implementation, \
          we use vectors to reprenset these diagonal weight matrices.
    * :math:`b`: Denotes bias vectors (e.g. :math:`b_i` is the input gate \
          bias vector).
    * :math:`\sigma`: The activation, such as logistic sigmoid function.
    * :math:`i, f, o` and :math:`c`: The input gate, forget gate, output \
          gate, and cell activation vectors, respectively, all of which have \
          the same size as the cell output activation vector :math:`h`.
    * :math:`h`: The hidden state.
    * :math:`r`: The recurrent projection of the hidden state.
    * :math:`\\tilde{c_t}`: The candidate hidden state, whose \
          computation is based on the current input and previous hidden state.
    * :math:`\odot`: The element-wise product of the vectors.
    * :math:`act_g` and :math:`act_h`: The cell input and cell output \
          activation functions and `tanh` is usually used for them.
    * :math:`\overline{act_h}`: The activation function for the projection \
          output, usually using `identity` or same as :math:`act_h`.

    Set `use_peepholes` to `False` to disable peephole connection. The formula
    is omitted here, please refer to the paper
    http://www.bioinf.jku.at/publications/older/2604.pdf for details.

    Note that these :math:`W_{xi}x_{t}, W_{xf}x_{t}, W_{xc}x_{t}, W_{xo}x_{t}`
    operations on the input :math:`x_{t}` are NOT included in this operator.
    Users can choose to use fully-connected layer before LSTMP layer.

    Args:
        input(Variable): The input of dynamic_lstmp layer, which supports
                         variable-time length input sequence. The underlying
                         tensor in this Variable is a matrix with shape
                         (T X 4D), where T is the total time steps in this
                         mini-batch, D is the hidden size.
        size(int): 4 * hidden size.
        proj_size(int): The size of projection output.
        param_attr(ParamAttr|None): The parameter attribute for the learnable
                               hidden-hidden weight and projection weight.

                               - Hidden-hidden weight = {:math:`W_{ch}, W_{ih}, \
                                                W_{fh}, W_{oh}`}.
                               - The shape of hidden-hidden weight is (P x 4D),
                                 where P is the projection size and D the hidden
                                 size.
                               - Projection weight = {:math:`W_{rh}`}.
                               - The shape of projection weight is (D x P).

                               If it is set to None or one attribute of ParamAttr,
                               dynamic_lstm will create ParamAttr as param_attr.
                               If the Initializer of the param_attr is not set, the
                               parameter is initialized with Xavier. Default: None.
        bias_attr(ParamAttr|None): The bias attribute for the learnable bias
                              weights, which contains two parts, input-hidden
                              bias weights and peephole connections weights if
                              setting `use_peepholes` to `True`.

                              1. `use_peepholes = False`
                                - Biases = {:math:`b_c, b_i, b_f, b_o`}.
                                - The shape is (1 x 4D).
                              2. `use_peepholes = True`
                                - Biases = { :math:`b_c, b_i, b_f, b_o, W_{ic}, \
                                                 W_{fc}, W_{oc}`}.
                                - The shape is (1 x 7D).

                              If it is set to None or one attribute of ParamAttr,
                              dynamic_lstm will create ParamAttr as bias_attr.
                              If the Initializer of the bias_attr is not set,
                              the bias is initialized zero. Default: None.
        use_peepholes(bool): Whether to enable diagonal/peephole connections,
                             default `True`.
        is_reverse(bool): Whether to compute reversed LSTM, default `False`.
        gate_activation(str): The activation for input gate, forget gate and
                              output gate. Choices = ["sigmoid", "tanh", "relu",
                              "identity"], default "sigmoid".
        cell_activation(str): The activation for cell output. Choices = ["sigmoid",
                              "tanh", "relu", "identity"], default "tanh".
        candidate_activation(str): The activation for candidate hidden state.
                              Choices = ["sigmoid", "tanh", "relu", "identity"],
                              default "tanh".
        proj_activation(str): The activation for projection output.
                              Choices = ["sigmoid", "tanh", "relu", "identity"],
                              default "tanh".
        dtype(str): Data type. Choices = ["float32", "float64"], default "float32".
        name(str|None): A name for this layer(optional). If set None, the layer
                        will be named automatically.

    Returns:
        tuple: A tuple of two output variable: the projection of hidden state, \
               and cell state of LSTMP. The shape of projection is (T x P), \
               for the cell state which is (T x D), and both LoD is the same \
               with the `input`.

    Examples:

        .. code-block:: python

            dict_dim, emb_dim = 128, 64
            data = fluid.layers.data(name='sequence', shape=[1],
                                     dtype='int32', lod_level=1)
            emb = fluid.layers.embedding(input=data, size=[dict_dim, emb_dim])
            hidden_dim, proj_dim = 512, 256
            fc_out = fluid.layers.fc(input=emb, size=hidden_dim * 4,
                                     act=None, bias_attr=None)
            proj_out, _ = fluid.layers.dynamic_lstmp(input=fc_out,
                                                     size=hidden_dim * 4,
                                                     proj_size=proj_dim,
                                                     use_peepholes=False,
                                                     is_reverse=True,
                                                     cell_activation="tanh",
                                                     proj_activation="tanh")
    """

    assert bias_attr is not False, "bias_attr should not be False in dynamic_lstmp."
    helper = LayerHelper('lstmp', **locals())
    size = size // 4
    weight = helper.create_parameter(
        attr=helper.param_attr, shape=[proj_size, 4 * size], dtype=dtype)
    proj_weight = helper.create_parameter(
        attr=helper.param_attr, shape=[size, proj_size], dtype=dtype)
    bias_size = [1, 7 * size]
    if not use_peepholes:
        bias_size[1] = 4 * size
    bias = helper.create_parameter(
        attr=helper.bias_attr, shape=bias_size, dtype=dtype, is_bias=True)

    projection = helper.create_variable_for_type_inference(dtype)
    cell = helper.create_variable_for_type_inference(dtype)
    ordered_proj0 = helper.create_variable_for_type_inference(dtype)
    batch_hidden = helper.create_variable_for_type_inference(dtype)
    batch_gate = helper.create_variable_for_type_inference(dtype)
    batch_cell_pre_act = helper.create_variable_for_type_inference(dtype)

    helper.append_op(
        type='lstmp',
        inputs={
            'Input': input,
            'Weight': weight,
            'ProjWeight': proj_weight,
            'Bias': bias
        },
        outputs={
            'Projection': projection,
            'Cell': cell,
            'OrderedP0': ordered_proj0,
            'BatchHidden': batch_hidden,
            'BatchGate': batch_gate,
            'BatchCellPreAct': batch_cell_pre_act
        },
        attrs={
            'use_peepholes': use_peepholes,
            'is_reverse': is_reverse,
            'gate_activation': gate_activation,
            'cell_activation': cell_activation,
            'candidate_activation': candidate_activation,
            'proj_activation': proj_activation
        })
    return projection, cell


def dynamic_gru(input,
                size,
                param_attr=None,
                bias_attr=None,
                is_reverse=False,
                gate_activation='sigmoid',
                candidate_activation='tanh',
                h_0=None):
    """
    **Gated Recurrent Unit (GRU) Layer**

    Refer to `Empirical Evaluation of Gated Recurrent Neural Networks on
    Sequence Modeling <https://arxiv.org/abs/1412.3555>`_ .

    The formula is as follows:

    .. math::

        u_t & = act_g(W_{ux}x_{t} + W_{uh}h_{t-1} + b_u)

        r_t & = act_g(W_{rx}x_{t} + W_{rh}h_{t-1} + b_r)

        \\tilde{h_t} & = act_c(W_{cx}x_{t} + W_{ch}(r_t \odot h_{t-1}) + b_c)

        h_t & = (1-u_t) \odot h_{t-1} + u_t \odot \\tilde{h_t}

    The :math:`\odot` is the element-wise product of the vectors. :math:`act_g`
    is the update gate and reset gate activation function and :math:`sigmoid`
    is usually used for it. :math:`act_c` is the activation function for
    candidate hidden state and :math:`tanh` is usually used for it.

    Note that these :math:`W_{ux}x_{t}, W_{rx}x_{t}, W_{cx}x_{t}` operations on
    the input :math:`x_{t}` are NOT included in this operator. Users can choose
    to use fully-connect layer before GRU layer.

    Args:
        input(Variable): The input of dynamic_gru layer, which supports
            variable-time length input sequence. The underlying tensor in this
            Variable is a matrix with shape :math:`(T \\times 3D)`, where
            :math:`T` is the total time steps in this mini-batch, :math:`D`
            is the hidden size.
        size(int): The dimension of the gru cell.
        param_attr(ParamAttr|None): The parameter attribute for the learnable
            hidden-hidden weight matrix. Note:

            - The shape of the weight matrix is :math:`(T \\times 3D)`, where
              :math:`D` is the hidden size.
            - All elements in the weight matrix can be divided into two parts.
              The first part are weights of the update gate and reset gate with
              shape :math:`(D \\times 2D)`, and the second part are weights for
              candidate hidden state with shape :math:`(D \\times D)`.

            If it is set to None or one attribute of ParamAttr, dynamic_gru will
            create ParamAttr as param_attr. If the Initializer of the param_attr
            is not set, the parameter is initialized with Xavier. Default: None.
        bias_attr (ParamAttr|bool|None): The parameter attribute for the bias
            of GRU. Note that the bias with :math:`(1 \\times 3D)` concatenates
            the bias in the update gate, reset gate and candidate calculations.
            If it is set to False, no bias will be applied to the update gate,
            reset gate and candidate calculations. If it is set to None or one
            attribute of ParamAttr, dynamic_gru will create ParamAttr as
            bias_attr. If the Initializer of the bias_attr is not set, the bias
            is initialized zero. Default: None.
        is_reverse(bool): Whether to compute reversed GRU, default
            :attr:`False`.
        gate_activation(str): The activation for update gate and reset gate.
            Choices = ["sigmoid", "tanh", "relu", "identity"], default "sigmoid".
        candidate_activation(str): The activation for candidate hidden state.
            Choices = ["sigmoid", "tanh", "relu", "identity"], default "tanh".
        h_0 (Variable): This is initial hidden state. If not set, default is
            zero. This is a tensor with shape (N x D), where N is the number of
            total time steps of input mini-batch feature and D is the hidden
            size.

    Returns:
        Variable: The hidden state of GRU. The shape is :math:`(T \\times D)`, \
            and sequence length is the same with the input.

    Examples:

        .. code-block:: python

            dict_dim, emb_dim = 128, 64
            data = fluid.layers.data(name='sequence', shape=[1],
                                     dtype='int32', lod_level=1)
            emb = fluid.layers.embedding(input=data, size=[dict_dim, emb_dim])
            hidden_dim = 512
            x = fluid.layers.fc(input=emb, size=hidden_dim * 3)
            hidden = fluid.layers.dynamic_gru(input=x, dim=hidden_dim)
    """

    helper = LayerHelper('gru', **locals())
    dtype = helper.input_dtype()

    weight = helper.create_parameter(
        attr=helper.param_attr, shape=[size, 3 * size], dtype=dtype)
    bias = helper.create_parameter(
        attr=helper.bias_attr, shape=[1, 3 * size], dtype=dtype, is_bias=True)
    batch_size = input.shape[0]
    inputs = {'Input': input, 'Weight': weight, 'Bias': bias}
    if h_0:
        assert h_0.shape == (
            batch_size, size
        ), 'The shape of h0 should be(batch_size, %d)' % size
        inputs['H0'] = h_0

    hidden = helper.create_variable_for_type_inference(dtype)
    batch_gate = helper.create_variable_for_type_inference(dtype)
    batch_reset_hidden_prev = helper.create_variable_for_type_inference(dtype)
    batch_hidden = helper.create_variable_for_type_inference(dtype)

    helper.append_op(
        type='gru',
        inputs=inputs,
        outputs={
            'Hidden': hidden,
            'BatchGate': batch_gate,
            'BatchResetHiddenPrev': batch_reset_hidden_prev,
            'BatchHidden': batch_hidden
        },
        attrs={
            'is_reverse': is_reverse,
            'gate_activation': gate_activation,
            'activation': candidate_activation
        })
    return hidden


def gru_unit(input,
             hidden,
             size,
             param_attr=None,
             bias_attr=None,
             activation='tanh',
             gate_activation='sigmoid'):
    """
    GRU unit layer. The equation of a gru step is:

        .. math::
            u_t & = actGate(xu_{t} + W_u h_{t-1} + b_u)

            r_t & = actGate(xr_{t} + W_r h_{t-1} + b_r)

            m_t & = actNode(xm_t + W_c dot(r_t, h_{t-1}) + b_m)

            h_t & = dot((1-u_t), m_t) + dot(u_t, h_{t-1})

    The inputs of gru unit includes :math:`z_t`, :math:`h_{t-1}`. In terms
    of the equation above, the :math:`z_t` is split into 3 parts -
    :math:`xu_t`, :math:`xr_t` and :math:`xm_t`. This means that in order to
    implement a full GRU unit operator for an input, a fully
    connected layer has to be applied, such that :math:`z_t = W_{fc}x_t`.

    The terms :math:`u_t` and :math:`r_t` represent the update and reset gates
    of the GRU cell. Unlike LSTM, GRU has one lesser gate. However, there is
    an intermediate candidate hidden output, which is denoted by :math:`m_t`.
    This layer has three outputs :math:`h_t`, :math:`dot(r_t, h_{t-1})`
    and concatenation of :math:`u_t`, :math:`r_t` and :math:`m_t`.

    Args:
        input (Variable): The fc transformed input value of current step.
        hidden (Variable): The hidden value of gru unit from previous step.
        size (integer): The input dimension value.
        param_attr(ParamAttr|None): The parameter attribute for the learnable
            hidden-hidden weight matrix. Note:

            - The shape of the weight matrix is :math:`(T \\times 3D)`, where
              :math:`D` is the hidden size.
            - All elements in the weight matrix can be divided into two parts.
              The first part are weights of the update gate and reset gate with
              shape :math:`(D \\times 2D)`, and the second part are weights for
              candidate hidden state with shape :math:`(D \\times D)`.

            If it is set to None or one attribute of ParamAttr, gru_unit will
            create ParamAttr as param_attr. If the Initializer of the param_attr
            is not set, the parameter is initialized with Xavier. Default: None.
        bias_attr (ParamAttr|bool|None): The parameter attribute for the bias
            of GRU. Note that the bias with :math:`(1 \\times 3D)` concatenates
            the bias in the update gate, reset gate and candidate calculations.
            If it is set to False, no bias will be applied to the update gate,
            reset gate and candidate calculations. If it is set to None or one
            attribute of ParamAttr, gru_unit will create ParamAttr as
            bias_attr. If the Initializer of the bias_attr is not set, the bias
            is initialized zero. Default: None.
        activation (string): The activation type for cell (actNode).
                             Default: 'tanh'
        gate_activation (string): The activation type for gates (actGate).
                                  Default: 'sigmoid'

    Returns:
        tuple: The hidden value, reset-hidden value and gate values.

    Examples:

        .. code-block:: python

             # assuming we have x_t_data and prev_hidden of size=10
             x_t = fluid.layers.fc(input=x_t_data, size=30)
             hidden_val, r_h_val, gate_val = fluid.layers.gru_unit(input=x_t,
                                                    hidden = prev_hidden)

    """
    activation_dict = dict(
        identity=0,
        sigmoid=1,
        tanh=2,
        relu=3, )
    activation = activation_dict[activation]
    gate_activation = activation_dict[gate_activation]

    helper = LayerHelper('gru_unit', **locals())
    dtype = helper.input_dtype()
    size = size // 3

    # create weight
    weight = helper.create_parameter(
        attr=helper.param_attr, shape=[size, 3 * size], dtype=dtype)

    gate = helper.create_variable_for_type_inference(dtype)
    reset_hidden_pre = helper.create_variable_for_type_inference(dtype)
    updated_hidden = helper.create_variable_for_type_inference(dtype)
    inputs = {'Input': input, 'HiddenPrev': hidden, 'Weight': weight}
    # create bias
    if helper.bias_attr:
        bias_size = [1, 3 * size]
        bias = helper.create_parameter(
            attr=helper.bias_attr, shape=bias_size, dtype=dtype, is_bias=True)
        inputs['Bias'] = bias

    helper.append_op(
        type='gru_unit',
        inputs=inputs,
        outputs={
            'Gate': gate,
            'ResetHiddenPrev': reset_hidden_pre,
            'Hidden': updated_hidden,
        },
        attrs={
            'activation': 2,  # tanh
            'gate_activation': 1,  # sigmoid
        })

    return updated_hidden, reset_hidden_pre, gate


@templatedoc()
def linear_chain_crf(input, label, param_attr=None):
    """
    Linear Chain CRF.

    ${comment}

    Args:
        input(${emission_type}): ${emission_comment}
        input(${transition_type}): ${transition_comment}
        label(${label_type}): ${label_comment}
        param_attr(ParamAttr): The attribute of the learnable parameter.

    Returns:
        output(${emission_exps_type}): ${emission_exps_comment} \n
        output(${transition_exps_type}): ${transition_exps_comment} \n
        output(${log_likelihood_type}): ${log_likelihood_comment}

    """
    helper = LayerHelper('linear_chain_crf', **locals())
    size = input.shape[1]
    transition = helper.create_parameter(
        attr=helper.param_attr,
        shape=[size + 2, size],
        dtype=helper.input_dtype())
    alpha = helper.create_variable_for_type_inference(
        dtype=helper.input_dtype())
    emission_exps = helper.create_variable_for_type_inference(
        dtype=helper.input_dtype())
    transition_exps = helper.create_variable_for_type_inference(
        dtype=helper.input_dtype())
    log_likelihood = helper.create_variable_for_type_inference(
        dtype=helper.input_dtype())
    helper.append_op(
        type='linear_chain_crf',
        inputs={"Emission": [input],
                "Transition": transition,
                "Label": label},
        outputs={
            "Alpha": [alpha],
            "EmissionExps": [emission_exps],
            "TransitionExps": transition_exps,
            "LogLikelihood": log_likelihood
        })

    return log_likelihood


@templatedoc()
def crf_decoding(input, param_attr, label=None):
    """
    ${comment}

    Args:
        input(${emission_type}): ${emission_comment}

        param_attr(ParamAttr): The parameter attribute for training.

        label(${label_type}): ${label_comment}

    Returns:
        Variable: ${viterbi_path_comment}

    Examples:
        .. code-block:: python

           crf_decode = layers.crf_decoding(
                input=hidden, param_attr=ParamAttr(name="crfw"))
    """
    helper = LayerHelper('crf_decoding', **locals())
    transition = helper.get_parameter(param_attr.name)
    viterbi_path = helper.create_variable_for_type_inference(
        dtype=helper.input_dtype())
    helper.append_op(
        type='crf_decoding',
        inputs={"Emission": [input],
                "Transition": transition,
                "Label": label},
        outputs={"ViterbiPath": [viterbi_path]})

    return viterbi_path


@templatedoc()
def cos_sim(X, Y):
    """
    ${comment}

    Args:
        X (Variable): ${x_comment}.
        Y (Variable): ${y_comment}.

    Returns:
        Variable: the output of cosine(X, Y).
    """
    helper = LayerHelper('cos_sim', **locals())
    out = helper.create_variable_for_type_inference(dtype=X.dtype)
    xnorm = helper.create_variable_for_type_inference(dtype=X.dtype)
    ynorm = helper.create_variable_for_type_inference(dtype=X.dtype)
    helper.append_op(
        type='cos_sim',
        inputs={'X': [X],
                'Y': [Y]},
        outputs={'Out': [out],
                 'XNorm': [xnorm],
                 'YNorm': [ynorm]})
    return out


def dropout(x,
            dropout_prob,
            is_test=False,
            seed=None,
            name=None,
            dropout_implementation="downgrade_in_infer"):
    """
    Computes dropout.

    Drop or keep each element of `x` independently. Dropout is a regularization
    technique for reducing overfitting by preventing neuron co-adaption during
    training. The dropout operator randomly sets (according to the given dropout
    probability) the outputs of some units to zero, while others are remain
    unchanged.

    Args:
        x (Variable): The input tensor variable.
        dropout_prob (float): Probability of setting units to zero.
        is_test (bool): A flag indicating whether it is in test phrase or not.
        seed (int): A Python integer used to create random seeds. If this
                    parameter is set to None, a random seed is used.
                    NOTE: If an integer seed is given, always the same output
                    units will be dropped. DO NOT use a fixed seed in training.
        name (str|None): A name for this layer(optional). If set None, the layer
                         will be named automatically.
        dropout_implementation(string): ['downgrade_in_infer'(defauld)|'upscale_in_train']
                                        1. downgrade_in_infer(default), downgrade the outcome at inference
                                           train: out = input * mask
                                           inference: out = input * dropout_prob
                                           (make is a tensor same shape with input, value is 0 or 1
                                            ratio of 0 is dropout_prob)
                                        2. upscale_in_train, upscale the outcome at training time
                                           train: out = input * mask / ( 1.0 - dropout_prob )
                                           inference: out = input
                                           (make is a tensor same shape with input, value is 0 or 1
                                            ratio of 0 is dropout_prob)
                                           dropout op can be removed from the program.
                                           the program will be efficient



    Returns:
        Variable: A tensor variable is the shape with `x`.

    Examples:

        .. code-block:: python

            x = fluid.layers.data(name="data", shape=[32, 32], dtype="float32")
            droped = fluid.layers.dropout(x, dropout_prob=0.5)
    """

    helper = LayerHelper('dropout', **locals())
    out = helper.create_variable_for_type_inference(dtype=x.dtype)
    mask = helper.create_variable_for_type_inference(
        dtype=x.dtype, stop_gradient=True)

    if (seed is None or seed == 0) and helper.main_program.random_seed != 0:
        seed = helper.main_program.random_seed

    helper.append_op(
        type='dropout',
        inputs={'X': [x]},
        outputs={'Out': [out],
                 'Mask': [mask]},
        attrs={
            'dropout_prob': dropout_prob,
            'is_test': is_test,
            'fix_seed': seed is not None,
            'seed': seed if seed is not None else 0,
            'dropout_implementation': dropout_implementation,
        })
    return out


def cross_entropy(input, label, soft_label=False, ignore_index=-100):
    """
    **Cross Entropy Layer**

    This layer computes the cross entropy between `input` and `label`. It
    supports both standard cross-entropy and soft-label cross-entropy loss
    computation.

    1) One-hot cross-entropy:
        `soft_label = False`, `Label[i, 0]` indicates the class index for sample i:

        .. math::

            Y[i] = -\log(X[i, Label[i]])

    2) Soft-label cross-entropy:
        `soft_label = True`, `Label[i, j]` indicates the soft label of class j
        for sample i:

        .. math::

            Y[i] = \sum_j{-Label[i, j] * log(X[i, j])}

       Please make sure that in this case the summation of each row of `label`
       equals one.

    3) One-hot cross-entropy with vecterized `label`:
         As a special case of 2), when each row of 'label' has only one
         non-zero element which is equal to 1, soft-label cross-entropy degenerates
         to a one-hot cross-entropy with one-hot label representation.

    Args:
        input (Variable|list):  a 2-D tensor with shape [N x D], where N is the
                                batch size and D is the number of classes. This
                                input is a probability computed by the previous
                                operator, which is almost always the result of
                                a softmax operator.
        label (Variable|list): the ground truth which is a 2-D tensor. When
                               `soft_label` is set to `False`, `label` is a
                               tensor<int64> with shape [N x 1]. When
                               `soft_label` is set to `True`, `label` is a
                               tensor<float/double> with shape [N x D].
        soft_label (bool): a flag indicating whether to
                                           interpretate the given labels as soft
                                           labels. Default: `False`.
        ignore_index (int): Specifies a target value that is ignored and does
                            not contribute to the input gradient. Only valid
                            if soft_label is set to False. Default: -100

    Returns:
         A 2-D tensor with shape [N x 1], the cross entropy loss.

    Raises:
        `ValueError`: 1) the 1st dimension of `input` and `label` are not equal.
                      2) when `soft_label == True`, and the 2nd dimension of
                         `input` and `label` are not equal.
                      3) when `soft_label == False`, and the 2nd dimension of
                         `label` is not 1.

    Examples:
        .. code-block:: python

          predict = fluid.layers.fc(input=net, size=classdim, act='softmax')
          cost = fluid.layers.cross_entropy(input=predict, label=label)
    """
    helper = LayerHelper('cross_entropy', **locals())
    out = helper.create_variable_for_type_inference(dtype=input.dtype)
    helper.append_op(
        type='cross_entropy',
        inputs={'X': [input],
                'Label': [label]},
        outputs={'Y': [out]},
        attrs={"soft_label": soft_label,
               "ignore_index": ignore_index})
    return out


def square_error_cost(input, label):
    """
    **Square error cost layer**

    This layer accepts input predictions and target label and returns the
    squared error cost.

    For predictions, :math:`X`, and target labels, :math:`Y`, the equation is:

    .. math::

        Out = (X - Y)^2

    In the above equation:

        * :math:`X`: Input predictions, a tensor.
        * :math:`Y`: Input labels, a tensor.
        * :math:`Out`: Output value, same shape with :math:`X`.

    Args:
        input (Variable): Input tensor, has predictions.
        label (Variable): Label tensor, has target labels.

    Returns:
        Variable: The tensor variable storing the element-wise squared error \
                  difference of input and label.

    Examples:
        .. code-block:: python

          y = layers.data(name='y', shape=[1], dtype='float32')
          y_predict = layers.data(name='y_predict', shape=[1], dtype='float32')
          cost = layers.square_error_cost(input=y_predict, label=y)

    """
    helper = LayerHelper('square_error_cost', **locals())
    minus_out = helper.create_variable_for_type_inference(dtype=input.dtype)
    helper.append_op(
        type='elementwise_sub',
        inputs={'X': [input],
                'Y': [label]},
        outputs={'Out': [minus_out]})

    square_out = helper.create_variable_for_type_inference(dtype=input.dtype)
    helper.append_op(
        type='square', inputs={'X': [minus_out]},
        outputs={'Out': [square_out]})
    return square_out


@templatedoc()
def chunk_eval(input,
               label,
               chunk_scheme,
               num_chunk_types,
               excluded_chunk_types=None):
    """
    **Chunk Evaluator**

    This function computes and outputs the precision, recall and
    F1-score of chunk detection.

    For some basics of chunking, please refer to
    'Chunking with Support Vector Machines <https://aclanthology.info/pdf/N/N01/N01-1025.pdf>'.

    ChunkEvalOp computes the precision, recall, and F1-score of chunk detection,
    and supports IOB, IOE, IOBES and IO (also known as plain) tagging schemes.
    Here is a NER example of labeling for these tagging schemes:

    .. code-block:: python

       ====== ====== ======  =====  ==  ============   =====  ===== =====  ==  =========
              Li     Ming    works  at  Agricultural   Bank   of    China  in  Beijing.
       ====== ====== ======  =====  ==  ============   =====  ===== =====  ==  =========
       IO     I-PER  I-PER   O      O   I-ORG          I-ORG  I-ORG I-ORG  O   I-LOC
       IOB    B-PER  I-PER   O      O   B-ORG          I-ORG  I-ORG I-ORG  O   B-LOC
       IOE    I-PER  E-PER   O      O   I-ORG          I-ORG  I-ORG E-ORG  O   E-LOC
       IOBES  B-PER  E-PER   O      O   I-ORG          I-ORG  I-ORG E-ORG  O   S-LOC
       ====== ====== ======  =====  ==  ============   =====  ===== =====  ==  =========

    There are three chunk types(named entity types) including PER(person), ORG(organization)
    and LOC(LOCATION), and we can see that the labels have the form <tag type>-<chunk type>.

    Since the calculations actually use label ids rather than labels, extra attention
    should be paid when mapping labels to ids to make CheckEvalOp work. The key point
    is that the listed equations are satisfied by ids.

    .. code-block:: python

       tag_type = label % num_tag_type
       chunk_type = label / num_tag_type

    where `num_tag_type` is the num of tag types in the tagging scheme, `num_chunk_type`
    is the num of chunk types, and `tag_type` get its value from the following table.

    .. code-block:: python

       Scheme Begin Inside End   Single
        plain   0     -      -     -
        IOB     0     1      -     -
        IOE     -     0      1     -
        IOBES   0     1      2     3

    Still use NER as example, assuming the tagging scheme is IOB while chunk types are ORG,
    PER and LOC. To satisfy the above equations, the label map can be like this:

    .. code-block:: python

       B-ORG  0
       I-ORG  1
       B-PER  2
       I-PER  3
       B-LOC  4
       I-LOC  5
       O      6

    It's not hard to verify the equations noting that the num of chunk types
    is 3 and the num of tag types in IOB scheme is 2. For example, the label
    id of I-LOC is 5, the tag type id of I-LOC is 1, and the chunk type id of
    I-LOC is 2, which consistent with the results from the equations.

    Args:
        input (Variable): prediction output of the network.
        label (Variable): label of the test data set.
        chunk_scheme (str): ${chunk_scheme_comment}
        num_chunk_types (int): ${num_chunk_types_comment}
        excluded_chunk_types (list): ${excluded_chunk_types_comment}

    Returns:
        tuple: tuple containing: precision, recall, f1_score,
        num_infer_chunks, num_label_chunks,
        num_correct_chunks

    Examples:
        .. code-block:: python

            crf = fluid.layers.linear_chain_crf(
                input=hidden, label=label, param_attr=ParamAttr(name="crfw"))
            crf_decode = fluid.layers.crf_decoding(
                input=hidden, param_attr=ParamAttr(name="crfw"))
            fluid.layers.chunk_eval(
                input=crf_decode,
                label=label,
                chunk_scheme="IOB",
                num_chunk_types=(label_dict_len - 1) / 2)
    """
    helper = LayerHelper("chunk_eval", **locals())

    # prepare output
    precision = helper.create_variable_for_type_inference(dtype="float32")
    recall = helper.create_variable_for_type_inference(dtype="float32")
    f1_score = helper.create_variable_for_type_inference(dtype="float32")
    num_infer_chunks = helper.create_variable_for_type_inference(dtype="int64")
    num_label_chunks = helper.create_variable_for_type_inference(dtype="int64")
    num_correct_chunks = helper.create_variable_for_type_inference(
        dtype="int64")

    helper.append_op(
        type="chunk_eval",
        inputs={"Inference": [input],
                "Label": [label]},
        outputs={
            "Precision": [precision],
            "Recall": [recall],
            "F1-Score": [f1_score],
            "NumInferChunks": [num_infer_chunks],
            "NumLabelChunks": [num_label_chunks],
            "NumCorrectChunks": [num_correct_chunks]
        },
        attrs={
            "num_chunk_types": num_chunk_types,
            "chunk_scheme": chunk_scheme,
            "excluded_chunk_types": excluded_chunk_types or []
        })
    return (precision, recall, f1_score, num_infer_chunks, num_label_chunks,
            num_correct_chunks)


@templatedoc()
def sequence_conv(input,
                  num_filters,
                  filter_size=3,
                  filter_stride=1,
                  padding=None,
                  bias_attr=None,
                  param_attr=None,
                  act=None,
                  name=None):
    """
    This function creates the op for sequence_conv, using the inputs and
    other convolutional configurations for the filters and stride as given
    in the input parameters to the function.

    Args:
        input (Variable): ${x_comment}
        num_filters (int): number of filters.
        filter_size (int): the filter size (H and W).
        filter_stride (int): stride of the filter.
        padding (bool): if True, add paddings.
        bias_attr (ParamAttr|bool|None): The parameter attribute for the bias of sequence_conv.
            If it is set to False, no bias will be added to the output units.
            If it is set to None or one attribute of ParamAttr, sequence_conv
            will create ParamAttr as bias_attr. If the Initializer of the bias_attr
            is not set, the bias is initialized zero. Default: None.
        param_attr (ParamAttr|None): The parameter attribute for learnable parameters/weights
            of sequence_conv. If it is set to None or one attribute of ParamAttr, sequence_conv
            will create ParamAttr as param_attr. If the Initializer of the param_attr
            is not set, the parameter is initialized with Xavier. Default: None.
        act (str): Activation type, if it is set to None, activation is not appended.
            Default: None.
        name (str|None): A name for this layer(optional). If set None, the layer
            will be named automatically. Default: None.

    Returns:
        Variable: output of sequence_conv
    """

    helper = LayerHelper('sequence_conv', **locals())
    dtype = helper.input_dtype()
    filter_shape = [filter_size * input.shape[1], num_filters]
    filter_param = helper.create_parameter(
        attr=helper.param_attr, shape=filter_shape, dtype=dtype)
    pre_bias = helper.create_variable_for_type_inference(dtype)

    helper.append_op(
        type='sequence_conv',
        inputs={
            'X': [input],
            'Filter': [filter_param],
        },
        outputs={"Out": pre_bias},
        attrs={
            'contextStride': filter_stride,
            'contextStart': -int(filter_size // 2),
            'contextLength': filter_size
        })
    pre_act = helper.append_bias_op(pre_bias)
    return helper.append_activation(pre_act)


def sequence_softmax(input, use_cudnn=False, name=None):
    """
    This function computes the softmax activation among all time-steps for each
    sequence. The dimension of each time-step should be 1. Thus, the shape of
    input Tensor can be either :math:`[N, 1]` or :math:`[N]`, where :math:`N`
    is the sum of the length of all sequences.

    For i-th sequence in a mini-batch:

    .. math::

        Out(X[lod[i]:lod[i+1]], :) = \\frac{\exp(X[lod[i]:lod[i+1], :])}{\sum(\exp(X[lod[i]:lod[i+1], :]))}

    For example, for a mini-batch of 3 sequences with variable-length,
    each containing 2, 3, 2 time-steps, the lod of which is [0, 2, 5, 7],
    then softmax will be computed among :math:`X[0:2, :]`, :math:`X[2:5, :]`,
    :math:`X[5:7, :]`, and :math:`N` turns out to be 7.

    Args:
        input (Variable): The input variable which is a LoDTensor.
        use_cudnn (bool): Use cudnn kernel or not, it is valid only when the cudnn \
            library is installed. Default: False.
        name (str|None): A name for this layer(optional). If set None, the layer
            will be named automatically. Default: None.

    Returns:
        Variable: output of sequence_softmax

    Examples:

        .. code-block:: python

             x = fluid.layers.data(name='x', shape=[7, 1],
                              dtype='float32', lod_level=1)
             x_sequence_softmax = fluid.layers.sequence_softmax(input=x)
    """
    helper = LayerHelper('sequence_softmax', **locals())
    dtype = helper.input_dtype()
    softmax_out = helper.create_variable_for_type_inference(dtype)
    helper.append_op(
        type="sequence_softmax",
        inputs={"X": input},
        outputs={"Out": softmax_out},
        attrs={"use_cudnn": use_cudnn})
    return softmax_out


def softmax(input, use_cudnn=True, name=None):
    """
    The input of the softmax operator is a tensor of any rank. The output tensor
    has the same shape as the input.

    The input tensor will first be logically flattened to a 2-D matrix. The matrix's
    second dimension(row length) is as same as the last dimension of the input
    tensor, and the first dimension(column length) is the product of all other
    dimensions of the input tensor. For each row of the matrix, the softmax operator
    squashes the K-dimensional(K is the width of the matrix, which is also the size
    of the input tensor's last dimension) vector of arbitrary real values to a
    K-dimensional vector of real values in the range [0, 1] that add up to 1.

    It computes the exponential of the given dimension and the sum of exponential
    values of all the other dimensions in the K-dimensional vector input.
    Then the ratio of the exponential of the given dimension and the sum of
    exponential values of all the other dimensions is the output of the softmax
    operator.

    For each row :math:`i` and each column :math:`j` in the matrix, we have:

    .. math::

        Out[i, j] = \\frac{\exp(X[i, j])}{\sum_j(exp(X[i, j])}

    Args:
        input (Variable): The input variable.
        use_cudnn (bool): Use cudnn kernel or not, it is valid only when the cudnn \
            library is installed.
        name (str|None): A name for this layer(optional). If set None, the layer
            will be named automatically. Default: None.

    Returns:
        Variable: output of softmax

    Examples:

        .. code-block:: python

             fc = fluid.layers.fc(input=x, size=10)
             softmax = fluid.layers.softmax(input=fc)

    """
    helper = LayerHelper('softmax', **locals())
    dtype = helper.input_dtype()
    softmax_out = helper.create_variable_for_type_inference(dtype)
    helper.append_op(
        type="softmax",
        inputs={"X": input},
        outputs={"Out": softmax_out},
        attrs={"use_cudnn": use_cudnn})
    return softmax_out


def conv2d(input,
           num_filters,
           filter_size,
           stride=1,
           padding=0,
           dilation=1,
           groups=None,
           param_attr=None,
           bias_attr=None,
           use_cudnn=True,
           act=None,
           name=None):
    """
    The convolution2D layer calculates the output based on the input, filter
    and strides, paddings, dilations, groups parameters. Input and
    Output are in NCHW format, where N is batch size, C is the number of
    channels, H is the height of the feature, and W is the width of the feature.
    Filter is in MCHW format, where M is the number of output image channels,
    C is the number of input image channels, H is the height of the filter,
    and W is the width of the filter. If the groups is greater than 1,
    C will equal the number of input image channels divided by the groups.
    Please refer to UFLDL's `convolution
    <http://ufldl.stanford.edu/tutorial/supervised/FeatureExtractionUsingConvolution/>`_
    for more detials.
    If bias attribution and activation type are provided, bias is added to the
    output of the convolution, and the corresponding activation function is
    applied to the final result.

    For each input :math:`X`, the equation is:

    .. math::

        Out = \sigma (W \\ast X + b)

    Where:

    * :math:`X`: Input value, a tensor with NCHW format.
    * :math:`W`: Filter value, a tensor with MCHW format.
    * :math:`\\ast`: Convolution operation.
    * :math:`b`: Bias value, a 2-D tensor with shape [M, 1].
    * :math:`\\sigma`: Activation function.
    * :math:`Out`: Output value, the shape of :math:`Out` and :math:`X` may be different.

    Example:

        - Input:

          Input shape: :math:`(N, C_{in}, H_{in}, W_{in})`

          Filter shape: :math:`(C_{out}, C_{in}, H_f, W_f)`

        - Output:

          Output shape: :math:`(N, C_{out}, H_{out}, W_{out})`

        Where

        .. math::

            H_{out}&= \\frac{(H_{in} + 2 * paddings[0] - (dilations[0] * (H_f - 1) + 1))}{strides[0]} + 1 \\\\
            W_{out}&= \\frac{(W_{in} + 2 * paddings[1] - (dilations[1] * (W_f - 1) + 1))}{strides[1]} + 1

    Args:
        input (Variable): The input image with [N, C, H, W] format.
        num_filters(int): The number of filter. It is as same as the output
            image channel.
        filter_size (int|tuple|None): The filter size. If filter_size is a tuple,
            it must contain two integers, (filter_size_H, filter_size_W).
            Otherwise, the filter will be a square.
        stride (int|tuple): The stride size. If stride is a tuple, it must
            contain two integers, (stride_H, stride_W). Otherwise, the
            stride_H = stride_W = stride. Default: stride = 1.
        padding (int|tuple): The padding size. If padding is a tuple, it must
            contain two integers, (padding_H, padding_W). Otherwise, the
            padding_H = padding_W = padding. Default: padding = 0.
        dilation (int|tuple): The dilation size. If dilation is a tuple, it must
            contain two integers, (dilation_H, dilation_W). Otherwise, the
            dilation_H = dilation_W = dilation. Default: dilation = 1.
        groups (int): The groups number of the Conv2d Layer. According to grouped
            convolution in Alex Krizhevsky's Deep CNN paper: when group=2,
            the first half of the filters is only connected to the first half
            of the input channels, while the second half of the filters is only
            connected to the second half of the input channels. Default: groups=1.
        param_attr (ParamAttr|None): The parameter attribute for learnable parameters/weights
            of conv2d. If it is set to None or one attribute of ParamAttr, conv2d
            will create ParamAttr as param_attr. If the Initializer of the param_attr
            is not set, the parameter is initialized with :math:`Normal(0.0, std)`,
             and the :math:`std` is :math:`(\\frac{2.0 }{filter\_elem\_num})^{0.5}`. Default: None.
        bias_attr (ParamAttr|bool|None): The parameter attribute for the bias of conv2d.
            If it is set to False, no bias will be added to the output units.
            If it is set to None or one attribute of ParamAttr, conv2d
            will create ParamAttr as bias_attr. If the Initializer of the bias_attr
            is not set, the bias is initialized zero. Default: None.
        use_cudnn (bool): Use cudnn kernel or not, it is valid only when the cudnn
            library is installed. Default: True
        act (str): Activation type, if it is set to None, activation is not appended.
            Default: None
        name (str|None): A name for this layer(optional). If set None, the layer
            will be named automatically. Default: None

    Returns:
        Variable: The tensor variable storing the convolution and \
                  non-linearity activation result.

    Raises:
        ValueError: If the shapes of input, filter_size, stride, padding and
                    groups mismatch.

    Examples:
        .. code-block:: python

          data = fluid.layers.data(name='data', shape=[3, 32, 32], dtype='float32')
          conv2d = fluid.layers.conv2d(input=data, num_filters=2, filter_size=3, act="relu")
    """

    num_channels = input.shape[1]
    assert param_attr is not False, "param_attr should not be False here."
    l_type = 'conv2d'
    if (num_channels == groups and num_filters % num_channels == 0 and
            not use_cudnn):
        l_type = 'depthwise_conv2d'

    helper = LayerHelper(l_type, **locals())
    dtype = helper.input_dtype()

    if groups is None:
        num_filter_channels = num_channels
    else:
        if num_channels % groups != 0:
            raise ValueError("num_channels must be divisible by groups.")
        num_filter_channels = num_channels // groups

    filter_size = utils.convert_to_list(filter_size, 2, 'filter_size')
    stride = utils.convert_to_list(stride, 2, 'stride')
    padding = utils.convert_to_list(padding, 2, 'padding')
    dilation = utils.convert_to_list(dilation, 2, 'dilation')

    if not isinstance(use_cudnn, bool):
        raise ValueError("use_cudnn should be True or False")

    input_shape = input.shape
    filter_shape = [num_filters, int(num_filter_channels)] + filter_size

    def _get_default_param_initializer():
        filter_elem_num = filter_size[0] * filter_size[1] * num_channels
        std = (2.0 / filter_elem_num)**0.5
        return Normal(0.0, std, 0)

    filter_param = helper.create_parameter(
        attr=helper.param_attr,
        shape=filter_shape,
        dtype=dtype,
        default_initializer=_get_default_param_initializer())

    pre_bias = helper.create_variable_for_type_inference(dtype)

    if use_cudnn:
        helper.create_variable(
            name="kCUDNNFwdAlgoCache",
            persistable=True,
            type=core.VarDesc.VarType.RAW)
        helper.create_variable(
            name="kCUDNNBwdDataAlgoCache",
            persistable=True,
            type=core.VarDesc.VarType.RAW)
        helper.create_variable(
            name="kCUDNNBwdFilterAlgoCache",
            persistable=True,
            type=core.VarDesc.VarType.RAW)

    helper.append_op(
        type=l_type,
        inputs={
            'Input': input,
            'Filter': filter_param,
        },
        outputs={"Output": pre_bias},
        attrs={
            'strides': stride,
            'paddings': padding,
            'dilations': dilation,
            'groups': groups,
            'use_cudnn': use_cudnn,
            'use_mkldnn': False,
        })

    pre_act = helper.append_bias_op(pre_bias, dim_start=1, dim_end=2)

    return helper.append_activation(pre_act)


def conv3d(input,
           num_filters,
           filter_size,
           stride=1,
           padding=0,
           dilation=1,
           groups=None,
           param_attr=None,
           bias_attr=None,
           use_cudnn=True,
           act=None,
           name=None):
    """
    **Convlution3D Layer**

    The convolution3D layer calculates the output based on the input, filter
    and strides, paddings, dilations, groups parameters. Input(Input) and
    Output(Output) are in NCDHW format. Where N is batch size C is the number of
    channels, D is the depth of the feature, H is the height of the feature,
    and W is the width of the feature. Convlution3D is similar with Convlution2D
    but adds one dimension(depth). If bias attribution and activation type are
    provided, bias is added to the output of the convolution, and the
    corresponding activation function is applied to the final result.

    For each input :math:`X`, the equation is:

    .. math::

        Out = \sigma (W \\ast X + b)

    In the above equation:

    * :math:`X`: Input value, a tensor with NCDHW format.
    * :math:`W`: Filter value, a tensor with MCDHW format.
    * :math:`\\ast`: Convolution operation.
    * :math:`b`: Bias value, a 2-D tensor with shape [M, 1].
    * :math:`\\sigma`: Activation function.
    * :math:`Out`: Output value, the shape of :math:`Out` and :math:`X` may be different.

    Example:

        - Input:

          Input shape: :math:`(N, C_{in}, D_{in}, H_{in}, W_{in})`

          Filter shape: :math:`(C_{out}, C_{in}, D_f, H_f, W_f)`

        - Output:
          Output shape: :math:`(N, C_{out}, D_{out}, H_{out}, W_{out})`

        Where

        .. math::

            D_{out}&= \\frac{(D_{in} + 2 * paddings[0] - (dilations[0] * (D_f - 1) + 1))}{strides[0]} + 1 \\\\
            H_{out}&= \\frac{(H_{in} + 2 * paddings[1] - (dilations[1] * (H_f - 1) + 1))}{strides[1]} + 1 \\\\
            W_{out}&= \\frac{(W_{in} + 2 * paddings[2] - (dilations[2] * (W_f - 1) + 1))}{strides[2]} + 1

    Args:
        input (Variable): The input image with [N, C, D, H, W] format.
            num_filters(int): The number of filter. It is as same as the output
            image channel.
        filter_size (int|tuple|None): The filter size. If filter_size is a tuple,
            it must contain three integers, (filter_size_D, filter_size_H, filter_size_W).
            Otherwise, the filter will be a square.
        stride (int|tuple): The stride size. If stride is a tuple, it must
            contain three integers, (stride_D, stride_H, stride_W). Otherwise, the
            stride_D = stride_H = stride_W = stride. Default: stride = 1.
        padding (int|tuple): The padding size. If padding is a tuple, it must
            contain three integers, (padding_D, padding_H, padding_W). Otherwise, the
            padding_D = padding_H = padding_W = padding. Default: padding = 0.
        dilation (int|tuple): The dilation size. If dilation is a tuple, it must
            contain three integers, (dilation_D, dilation_H, dilation_W). Otherwise, the
            dilation_D = dilation_H = dilation_W = dilation. Default: dilation = 1.
        groups (int): The groups number of the Conv3d Layer. According to grouped
            convolution in Alex Krizhevsky's Deep CNN paper: when group=2,
            the first half of the filters is only connected to the first half
            of the input channels, while the second half of the filters is only
            connected to the second half of the input channels. Default: groups=1
        param_attr (ParamAttr|None): The parameter attribute for learnable parameters/weights
            of conv3d. If it is set to None or one attribute of ParamAttr, conv3d
            will create ParamAttr as param_attr. If it is set to None, the parameter
            is initialized with :math:`Normal(0.0, std)`, and the :math:`std` is
            :math:`(\\frac{2.0 }{filter\_elem\_num})^{0.5}`. Default: None.
        bias_attr (ParamAttr|bool|None): The parameter attribute for the bias of conv3d.
            If it is set to False, no bias will be added to the output units.
            If it is set to None or one attribute of ParamAttr, conv3d
            will create ParamAttr as bias_attr. If the Initializer of the bias_attr
            is not set, the bias is initialized zero. Default: None.
        use_cudnn (bool): Use cudnn kernel or not, it is valid only when the cudnn
            library is installed. Default: True
        act (str): Activation type, if it is set to None, activation is not appended.
            Default: None.
        name (str|None): A name for this layer(optional). If set None, the layer
            will be named automatically. Default: None.

    Returns:
        Variable: The tensor variable storing the convolution and \
                  non-linearity activation result.

    Raises:
        ValueError: If the shapes of input, filter_size, stride, padding and
                    groups mismatch.

    Examples:
        .. code-block:: python

          data = fluid.layers.data(name='data', shape=[3, 12, 32, 32], dtype='float32')
          conv3d = fluid.layers.conv3d(input=data, num_filters=2, filter_size=3, act="relu")
    """

    l_type = 'conv3d'
    assert param_attr is not False, "param_attr should not be False here."
    helper = LayerHelper(l_type, **locals())
    dtype = helper.input_dtype()

    num_channels = input.shape[1]

    if groups is None:
        num_filter_channels = num_channels
    else:
        if num_channels % groups != 0:
            raise ValueError("num_channels must be divisible by groups.")
        num_filter_channels = num_channels // groups

    filter_size = utils.convert_to_list(filter_size, 3, 'filter_size')
    stride = utils.convert_to_list(stride, 3, 'stride')
    padding = utils.convert_to_list(padding, 3, 'padding')
    dilation = utils.convert_to_list(dilation, 3, 'dilation')

    if not isinstance(use_cudnn, bool):
        raise ValueError("use_cudnn should be True or False")

    input_shape = input.shape
    filter_shape = [num_filters, num_filter_channels] + filter_size

    def _get_default_param_initializer():
        filter_elem_num = filter_size[0] * filter_size[1] * filter_size[
            2] * num_channels
        std = (2.0 / filter_elem_num)**0.5
        return Normal(0.0, std, 0)

    filter_param = helper.create_parameter(
        attr=helper.param_attr,
        shape=filter_shape,
        dtype=dtype,
        default_initializer=_get_default_param_initializer())

    pre_bias = helper.create_variable_for_type_inference(dtype)

    helper.append_op(
        type=l_type,
        inputs={
            'Input': input,
            'Filter': filter_param,
        },
        outputs={"Output": pre_bias},
        attrs={
            'strides': stride,
            'paddings': padding,
            'dilations': dilation,
            'groups': groups,
            'use_cudnn': use_cudnn,
            'use_mkldnn': False
        })

    pre_act = helper.append_bias_op(pre_bias, dim_start=1, dim_end=2)

    return helper.append_activation(pre_act)


def sequence_pool(input, pool_type, is_test=False):
    """
    This function add the operator for sequence pooling.
    It pools features of all time-steps of each instance, and is applied
    on top of the input using pool_type mentioned in the parameters.

    It supports four pool_type:

    - average: :math:`Out[i] = \\frac{\sum_i X_i}{N}`
    - sum:     :math:`Out[i] = \sum_jX_{ij}`
    - sqrt:    :math:`Out[i] = \\frac{\sum_jX_{ij}}{\sqrt{len(X_i)}}`
    - max:     :math:`Out[i] = max(X_i)`

    .. code-block:: text

       x is a 1-level LoDTensor:
         x.lod = [[2, 3, 2]]
         x.data = [1, 3, 2, 4, 6, 5, 1]
         x.dims = [7, 1]

       then output is a Tensor:
         out.dim = [3, 1]
         with condition len(x.lod[-1]) == out.dims[0]

       for different pool_type:
         average: out.data = [2, 4, 3], where 2=(1+3)/2, 4=(2+4+6)/3, 3=(5+1)/2
         sum    : out.data = [4, 12, 6], where 4=1+3, 12=2+4+6, 6=5+1
         sqrt   : out.data = [2.82, 6.93, 4.24], where 2.82=(1+3)/sqrt(2),
                    6.93=(2+4+6)/sqrt(3), 4.24=(5+1)/sqrt(2)
         max    : out.data = [3, 6, 5], where 3=max(1,3), 6=max(2,4,6), 5=max(5,1)
         last   : out.data = [3, 6, 1], where 3=last(1,3), 6=last(2,4,6), 1=last(5,1)
         first  : out.data = [1, 2, 5], where 1=first(1,3), 2=first(2,4,6), 5=first(5,1)

    Args:
        input(variable): The input variable which is a LoDTensor.
        pool_type (string): The pooling type of sequence_pool.
            It supports average, sum, sqrt and max.
        is_test(bool, Default False): Used distinguish training from scoring mode.

    Returns:
        The sequence pooling variable which is a Tensor.

    Examples:

        .. code-block:: python

             x = fluid.layers.data(name='x', shape=[7, 1],
                              dtype='float32', lod_level=1)
             avg_x = fluid.layers.sequence_pool(input=x, pool_type='average')
             sum_x = fluid.layers.sequence_pool(input=x, pool_type='sum')
             sqrt_x = fluid.layers.sequence_pool(input=x, pool_type='sqrt')
             max_x = fluid.layers.sequence_pool(input=x, pool_type='max')
             last_x = fluid.layers.sequence_pool(input=x, pool_type='last')
             first_x = fluid.layers.sequence_pool(input=x, pool_type='first')
    """
    helper = LayerHelper('sequence_pool', **locals())
    dtype = helper.input_dtype()
    pool_out = helper.create_variable_for_type_inference(dtype)
    max_index = helper.create_variable_for_type_inference(dtype)

    helper.append_op(
        type="sequence_pool",
        inputs={"X": input},
        outputs={"Out": pool_out,
                 "MaxIndex": max_index},
        attrs={"pooltype": pool_type.upper(),
               "is_test": is_test})

    # when pool_type is max, variable max_index is initialized,
    # so we stop the gradient explicitly here
    if pool_type == 'max':
        max_index.stop_gradient = True

    return pool_out


@templatedoc()
def sequence_concat(input, name=None):
    """
    ${comment}

    Args:
        input(list): List of Variables to be concatenated.
        name(str|None): A name for this layer(optional). If set None, the layer
                       will be named automatically.

    Returns:
        Variable: Output variable of the concatenation.

    Examples:
        .. code-block:: python

           out = fluid.layers.sequence_concat(input=[seq1, seq2, seq3])
    """
    helper = LayerHelper('sequence_concat', **locals())
    out = helper.create_variable_for_type_inference(dtype=helper.input_dtype())
    helper.append_op(
        type='sequence_concat', inputs={'X': input}, outputs={'Out': [out]})
    return out


def sequence_first_step(input):
    """
    This function gets the first step of sequence.

    .. code-block:: text

       x is a 1-level LoDTensor:
         x.lod = [[2, 3, 2]]
         x.data = [1, 3, 2, 4, 6, 5, 1]
         x.dims = [7, 1]

       then output is a Tensor:
         out.dim = [3, 1]
         with condition len(x.lod[-1]) == out.dims[0]
         out.data = [1, 2, 5], where 1=first(1,3), 2=first(2,4,6), 5=first(5,1)

    Args:
        input(variable): The input variable which is a LoDTensor.

    Returns:
        The sequence's first step variable which is a Tensor.

    Examples:

        .. code-block:: python

             x = fluid.layers.data(name='x', shape=[7, 1],
                              dtype='float32', lod_level=1)
             x_first_step = fluid.layers.sequence_first_step(input=x)
    """
    return sequence_pool(input=input, pool_type="first")


def sequence_last_step(input):
    """
    This function gets the last step of sequence.

    .. code-block:: text

       x is a 1-level LoDTensor:
         x.lod = [[2, 3, 2]]
         x.data = [1, 3, 2, 4, 6, 5, 1]
         x.dims = [7, 1]

       then output is a Tensor:
         out.dim = [3, 1]
         with condition len(x.lod[-1]) == out.dims[0]
         out.data = [3, 6, 1], where 3=last(1,3), 6=last(2,4,6), 1=last(5,1)

    Args:
        input(variable): The input variable which is a LoDTensor.

    Returns:
        The sequence's last step variable which is a Tensor.

    Examples:

        .. code-block:: python

             x = fluid.layers.data(name='x', shape=[7, 1],
                              dtype='float32', lod_level=1)
             x_last_step = fluid.layers.sequence_last_step(input=x)
    """
    return sequence_pool(input=input, pool_type="last")


def sequence_slice(input, offset, length, name=None):
    """
    **Sequence Slice Layer**

    The layer crops a subsequence from given sequence with given start
    offset and subsequence length.

    It only supports sequence data (LoDTensor with lod_level equal to 1).

    .. code-block:: text

	- Case:

            Given the input Variable **input**:

                input.data = [[a1, a2], [b1, b2], [c1, c2], [d1, d2], [e1, e2]],
                input.lod = [[3, 2]],
                input.dims = (5, 2),

            with offset.data = [[0], [1]] and length.data = [[2], [1]],

            the output Variable will be

                out.data = [[a1, a2], [b1, b2], [e1, e2]],
                out.lod = [[2, 1]],
                out.dims = (3, 2).

    NOTE: The first dimension size of **input**, **offset** and **length**
          should be equal. The **offset** should start from 0.

    Args:
        input(Variable): The input Variable which consists of the complete
                         sequences.
        offset(Variable): The offset to slice each sequence.
        length(Variable): The length of each subsequence.
        name(str|None): A name for this layer(optional). If set None, the
                        layer will be named automatically.

    Returns:
        Variable: The output subsequences.

    Examples:

        .. code-block:: python

             import numpy as np
             seqs = fluid.layers.data(name='x', shape=[10, 5],
                              dtype='float32', lod_level=1)
             offset = fluid.layers.assign(input=np.array([[0, 1]]).astype("int32"))
             length = fluid.layers.assign(input=np.array([[2, 1]]).astype("int32"))
             subseqs = fluid.layers.sequence_slice(input=seqs, offset=offset,
                                                   length=length)
    """
    helper = LayerHelper("sequence_slice", **locals())
    dtype = helper.input_dtype()
    out = helper.create_variable_for_type_inference(dtype)

    offset.stop_gradient = True
    length.stop_gradient = True

    helper.append_op(
        type="sequence_slice",
        inputs={"X": input,
                "Offset": offset,
                "Length": length},
        outputs={"Out": out})

    return out


@templatedoc()
def pool2d(input,
           pool_size=-1,
           pool_type="max",
           pool_stride=1,
           pool_padding=0,
           global_pooling=False,
           use_cudnn=True,
           ceil_mode=False,
           name=None,
           exclusive=True):
    """
    ${comment}

    Args:
        input (Variable): The input tensor of pooling operator. The format of
                          input tensor is NCHW, where N is batch size, C is
                          the number of channels, H is the height of the
                          feature, and W is the width of the feature.
        pool_size (int|list|tuple): The pool kernel size. If pool kernel size is a tuple or list,
            it must contain two integers, (pool_size_Height, pool_size_Width).
            Otherwise, the pool kernel size will be a square of an int.
        pool_type: ${pooling_type_comment}
        pool_stride (int|list|tuple): The pool stride size. If pool stride size is a tuple or list,
            it must contain two integers, (pool_stride_Height, pool_stride_Width).
            Otherwise, the pool stride size will be a square of an int.
        pool_padding (int|list|tuple): The pool padding size. If pool padding size is a tuple,
            it must contain two integers, (pool_padding_on_Height, pool_padding_on_Width).
            Otherwise, the pool padding size will be a square of an int.
        global_pooling (bool): ${global_pooling_comment}
        use_cudnn (bool): ${use_cudnn_comment}
        ceil_mode (bool): ${ceil_mode_comment}
        name (str|None): A name for this layer(optional). If set None, the
                        layer will be named automatically.
        exclusive (bool): Whether to exclude padding points in average pooling
                          mode, default is true

    Returns:
        Variable: The pooling result.

    Raises:
        ValueError: If 'pool_type' is not "max" nor "avg"
        ValueError: If 'global_pooling' is False and 'pool_size' is -1
        ValueError: If 'use_cudnn' is not a bool value.

    Examples:

        .. code-block:: python

          data = fluid.layers.data(
              name='data', shape=[3, 32, 32], dtype='float32')
          conv2d = fluid.layers.pool2d(
                            input=data,
                            pool_size=2,
                            pool_type='max',
                            pool_stride=1,
                            global_pooling=False)
    """
    if pool_type not in ["max", "avg"]:
        raise ValueError(
            "Unknown pool_type: '%s'. It can only be 'max' or 'avg'.",
            str(pool_type))

    if global_pooling is False and pool_size == -1:
        raise ValueError(
            "When the global_pooling is False, pool_size must be passed "
            "and be a valid value. Received pool_size: " + str(pool_size))

    pool_size = utils.convert_to_list(pool_size, 2, 'pool_size')
    pool_padding = utils.convert_to_list(pool_padding, 2, 'pool_padding')
    pool_stride = utils.convert_to_list(pool_stride, 2, 'pool_stride')

    if not isinstance(use_cudnn, bool):
        raise ValueError("use_cudnn should be True or False")

    l_type = 'pool2d'

    helper = LayerHelper(l_type, **locals())
    dtype = helper.input_dtype()
    pool_out = helper.create_variable_for_type_inference(dtype)

    helper.append_op(
        type=l_type,
        inputs={"X": input},
        outputs={"Out": pool_out},
        attrs={
            "pooling_type": pool_type,
            "ksize": pool_size,
            "global_pooling": global_pooling,
            "strides": pool_stride,
            "paddings": pool_padding,
            "use_cudnn": use_cudnn,
            "ceil_mode": ceil_mode,
            "use_mkldnn": False,
            "exclusive": exclusive,
        })

    return pool_out


def pool3d(input,
           pool_size=-1,
           pool_type="max",
           pool_stride=1,
           pool_padding=0,
           global_pooling=False,
           use_cudnn=True,
           ceil_mode=False,
           name=None,
           exclusive=True):
    """
    This function adds the operator for pooling in 3-dimensions, using the
    pooling configurations mentioned in input parameters.

    Args:
        input (Variable): ${input_comment}
        pool_size (int): ${ksize_comment}
        pool_type (str): ${pooling_type_comment}
        pool_stride (int): stride of the pooling layer.
        pool_padding (int): padding size.
        global_pooling (bool): ${global_pooling_comment}
        use_cudnn (bool): ${use_cudnn_comment}
        ceil_mode (bool): ${ceil_mode_comment}
        name (str): A name for this layer(optional). If set None, the layer
            will be named automatically.
        exclusive (bool): Whether to exclude padding points in average pooling
                          mode, default is true

    Returns:
        Variable: output of pool3d layer.
    """
    if pool_type not in ["max", "avg"]:
        raise ValueError(
            "Unknown pool_type: '%s'. It can only be 'max' or 'avg'.",
            str(pool_type))

    if global_pooling is False and pool_size == -1:
        raise ValueError(
            "When the global_pooling is False, pool_size must be passed "
            "and be a valid value. Received pool_size: " + str(pool_size))

    pool_size = utils.convert_to_list(pool_size, 3, 'pool_size')
    pool_padding = utils.convert_to_list(pool_padding, 3, 'pool_padding')
    pool_stride = utils.convert_to_list(pool_stride, 3, 'pool_stride')

    if not isinstance(use_cudnn, bool):
        raise ValueError("use_cudnn should be True or False")

    l_type = "pool3d"
    helper = LayerHelper(l_type, **locals())
    dtype = helper.input_dtype()
    pool_out = helper.create_variable_for_type_inference(dtype)

    helper.append_op(
        type=l_type,
        inputs={"X": input},
        outputs={"Out": pool_out},
        attrs={
            "pooling_type": pool_type,
            "ksize": pool_size,
            "global_pooling": global_pooling,
            "strides": pool_stride,
            "paddings": pool_padding,
            "use_cudnn": use_cudnn,
            "ceil_mode": ceil_mode,
            "use_mkldnn": False,
            "exclusive": exclusive,
        })

    return pool_out


def batch_norm(input,
               act=None,
               is_test=False,
               momentum=0.9,
               epsilon=1e-05,
               param_attr=None,
               bias_attr=None,
               data_layout='NCHW',
               in_place=False,
               name=None,
               moving_mean_name=None,
               moving_variance_name=None,
               do_model_average_for_mean_and_var=False,
               fuse_with_relu=False):
    """
    **Batch Normalization Layer**

    Can be used as a normalizer function for conv2d and fully_connected operations.
    The required data format for this layer is one of the following:

    1. NHWC `[batch, in_height, in_width, in_channels]`

    2. NCHW `[batch, in_channels, in_height, in_width]`

    Refer to `Batch Normalization: Accelerating Deep Network Training by Reducing
    Internal Covariate Shift <https://arxiv.org/pdf/1502.03167.pdf>`_
    for more details.

    :math:`input` is the input features over a mini-batch.

    ..  math::

        \\mu_{\\beta} &\\gets \\frac{1}{m} \\sum_{i=1}^{m} x_i \\qquad &//\\
        \ mini-batch\ mean \\\\
        \\sigma_{\\beta}^{2} &\\gets \\frac{1}{m} \\sum_{i=1}^{m}(x_i - \\
        \\mu_{\\beta})^2 \\qquad &//\ mini-batch\ variance \\\\
        \\hat{x_i} &\\gets \\frac{x_i - \\mu_\\beta} {\\sqrt{\\
        \\sigma_{\\beta}^{2} + \\epsilon}} \\qquad &//\ normalize \\\\
        y_i &\\gets \\gamma \\hat{x_i} + \\beta \\qquad &//\ scale\ and\ shift

    Args:
        input(variable): The input variable which is a LoDTensor.
        act(string, Default None): Activation type, linear|relu|prelu|...
        is_test(bool, Default False): Used for training or training.
        momentum(float, Default 0.9):
        epsilon(float, Default 1e-05):
        param_attr(ParamAttr|None): The parameter attribute for Parameter `scale`
             of batch_norm. If it is set to None or one attribute of ParamAttr, batch_norm
             will create ParamAttr as param_attr. If the Initializer of the param_attr
             is not set, the parameter is initialized with Xavier. Default: None.
        bias_attr(ParamAttr|None): The parameter attribute for the bias of batch_norm.
             If it is set to None or one attribute of ParamAttr, batch_norm
             will create ParamAttr as bias_attr. If the Initializer of the bias_attr
             is not set, the bias is initialized zero. Default: None.
        data_layout(string, default NCHW): NCHW|NHWC
        in_place(bool, Default False): Make the input and output of batch norm reuse memory.
        name(string, Default None): A name for this layer(optional). If set None, the layer
            will be named automatically.
        moving_mean_name(string, Default None): The name of moving_mean which store the global Mean.
        moving_variance_name(string, Default None): The name of the moving_variance which store the global Variance.
        do_model_average_for_mean_and_var(bool, Default False): Do model average for mean and variance or not.
        fuse_with_relu (bool): if True, this OP performs relu after batch norm.

    Returns:
        Variable: A tensor variable which is the result after applying batch normalization on the input.

    Examples:

        .. code-block:: python

            hidden1 = fluid.layers.fc(input=x, size=200, param_attr='fc1.w')
            hidden2 = fluid.layers.batch_norm(input=hidden1)
    """
    assert bias_attr is not False, "bias_attr should not be False in batch_norm."
    helper = LayerHelper('batch_norm', **locals())
    dtype = helper.input_dtype()

    input_shape = input.shape
    if data_layout == 'NCHW':
        channel_num = input_shape[1]
    else:
        if data_layout == 'NHWC':
            channel_num = input_shape[-1]
        else:
            raise ValueError("unsupported data layout:" + data_layout)

    param_shape = [channel_num]

    # create parameter
    scale = helper.create_parameter(
        attr=helper.param_attr,
        shape=param_shape,
        dtype=dtype,
        default_initializer=Constant(1.0))

    bias = helper.create_parameter(
        attr=helper.bias_attr, shape=param_shape, dtype=dtype, is_bias=True)

    mean = helper.create_parameter(
        attr=ParamAttr(
            name=moving_mean_name,
            initializer=Constant(0.0),
            trainable=False,
            do_model_average=do_model_average_for_mean_and_var),
        shape=param_shape,
        dtype=input.dtype)
    mean.stop_gradient = True

    variance = helper.create_parameter(
        attr=ParamAttr(
            name=moving_variance_name,
            initializer=Constant(1.0),
            trainable=False,
            do_model_average=do_model_average_for_mean_and_var),
        shape=param_shape,
        dtype=input.dtype)
    variance.stop_gradient = True

    # create output
    # mean and mean_out share the same memory
    mean_out = mean
    # variance and variance out share the same memory
    variance_out = variance
    saved_mean = helper.create_variable_for_type_inference(
        dtype=dtype, stop_gradient=True)
    saved_variance = helper.create_variable_for_type_inference(
        dtype=dtype, stop_gradient=True)

    batch_norm_out = input if in_place else helper.create_variable_for_type_inference(
        dtype)

    helper.append_op(
        type="batch_norm",
        inputs={
            "X": input,
            "Scale": scale,
            "Bias": bias,
            "Mean": mean,
            "Variance": variance
        },
        outputs={
            "Y": batch_norm_out,
            "MeanOut": mean_out,
            "VarianceOut": variance_out,
            "SavedMean": saved_mean,
            "SavedVariance": saved_variance
        },
        attrs={
            "momentum": momentum,
            "epsilon": epsilon,
            "is_test": is_test,
            "use_mkldnn": False,
            "fuse_with_relu": fuse_with_relu
        })

    return helper.append_activation(batch_norm_out)


@templatedoc()
def layer_norm(input,
               scale=True,
               shift=True,
               begin_norm_axis=1,
               epsilon=1e-05,
               param_attr=None,
               bias_attr=None,
               act=None,
               name=None):
    """
    ${comment}

    The formula is as follows:

    ..  math::

        \\mu & = \\frac{1}{H}\\sum_{i=1}^{H} a_i

        \\sigma & = \\sqrt{\\frac{1}{H}\sum_{i=1}^{H}(a_i - \\mu)^2}

        h & = f(\\frac{g}{\\sigma}(a - \\mu) + b)

    * :math:`a`: the vector representation of the summed inputs to the neurons
    in that layer.

    * :math:`H`: the number of hidden units in a layers

    * :math:`g`: the trainable scale parameter.

    * :math:`b`: the trainable bias parameter.

    Args:
        input(Variable): The input tensor variable.
        scale(bool): Whether to learn the adaptive gain :math:`g` after
            normalization. Default True.
        shift(bool): Whether to learn the adaptive bias :math:`b` after
            normalization. Default True.
        begin_norm_axis(int): The normalization will be performed along
            dimensions from :attr:`begin_norm_axis` to :attr:`rank(input)`.
            Default 1.
        epsilon(float): The small value added to the variance to prevent
            division by zero. Default 1e-05.
        param_attr(ParamAttr|None): The parameter attribute for the learnable
            gain :math:`g`. If :attr:`scale` is False, :attr:`param_attr` is
            omitted. If :attr:`scale` is True and :attr:`param_attr` is None,
            a default :code:`ParamAttr` would be added as scale. The
            :attr:`param_attr` is initialized as 1 if it is added. Default None.
        bias_attr(ParamAttr|None): The parameter attribute for the learnable
            bias :math:`b`. If :attr:`shift` is False, :attr:`bias_attr` is
            omitted. If :attr:`shift` is True and :attr:`param_attr` is None,
            a default :code:`ParamAttr` would be added as bias. The
            :attr:`bias_attr` is initialized as 0 if it is added. Default None.
        act(str): Activation to be applied to the output of layer normalizaiton.
                  Default None.
        name(str): The name of this layer. It is optional. Default None, and a
                   unique name would be generated automatically.

    Returns:
        ${y_comment}

    Examples:

        >>> data = fluid.layers.data(name='data', shape=[3, 32, 32],
        >>>                          dtype='float32')
        >>> x = fluid.layers.layer_norm(input=data, begin_norm_axis=1)
    """
    helper = LayerHelper('layer_norm', **locals())
    dtype = helper.input_dtype()

    # create intput and parameters
    inputs = {'X': input}
    input_shape = input.shape
    param_shape = [reduce(lambda x, y: x * y, input_shape[begin_norm_axis:])]
    if scale:
        scale = helper.create_parameter(
            attr=helper.param_attr,
            shape=param_shape,
            dtype=dtype,
            default_initializer=Constant(1.0))
        inputs['Scale'] = scale
    if shift:
        assert bias_attr is not False
        bias = helper.create_parameter(
            attr=helper.bias_attr, shape=param_shape, dtype=dtype, is_bias=True)
        inputs['Bias'] = bias

    # create output
    mean_out = helper.create_variable_for_type_inference(
        dtype=dtype, stop_gradient=True)
    variance_out = helper.create_variable_for_type_inference(
        dtype=dtype, stop_gradient=True)
    layer_norm_out = helper.create_variable_for_type_inference(dtype)

    helper.append_op(
        type="layer_norm",
        inputs=inputs,
        outputs={
            "Y": layer_norm_out,
            "Mean": mean_out,
            "Variance": variance_out,
        },
        attrs={"epsilon": epsilon,
               "begin_norm_axis": begin_norm_axis})

    return helper.append_activation(layer_norm_out)


@templatedoc()
def group_norm(input,
               groups,
               epsilon=1e-05,
               param_attr=None,
               bias_attr=None,
               act=None,
               data_layout='NCHW',
               name=None):
    """
    **Group Normalization Layer**

    Refer to `Group Normalization <https://arxiv.org/abs/1803.08494>`

    Args:
        input(Variable): The input tensor variable.
        groups(int): The number of groups that divided from channels.
        epsilon(float): The small value added to the variance to prevent
            division by zero.
        param_attr(ParamAttr|None): The parameter attribute for the learnable
            scale :math:`g`. If it is set to False, no scale will be added to the output units.
            If it is set to None, the bias is initialized one. Default: None.
        bias_attr(ParamAttr|None): The parameter attribute for the learnable
            bias :math:`b`. If it is set to False, no bias will be added to the output units.
            If it is set to None, the bias is initialized zero. Default: None.
        act(str): Activation to be applied to the output of group normalizaiton.
        data_layout(string|NCHW): Only NCHW is supported.
        name (str): The name of this layer. It is optional.

    Returns:
        Variable: A tensor variable which is the result after applying group normalization on the input.

    Examples:

        >>> data = fluid.layers.data(name='data', shape=[8, 32, 32],
        >>>                          dtype='float32')
        >>> x = fluid.layers.group_norm(input=data, groups=4)
    """
    helper = LayerHelper('group_norm', **locals())
    dtype = helper.input_dtype()

    # create intput and parameters
    inputs = {'X': input}
    input_shape = input.shape
    if data_layout != 'NCHW':
        raise ValueError("unsupported data layout:" + data_layout)
    param_shape = [input_shape[1]]
    if param_attr:
        scale = helper.create_parameter(
            attr=helper.param_attr,
            shape=param_shape,
            dtype=dtype,
            default_initializer=Constant(1.0))
        inputs['Scale'] = scale
    if bias_attr:
        bias = helper.create_parameter(
            attr=helper.bias_attr, shape=param_shape, dtype=dtype, is_bias=True)
        inputs['Bias'] = bias

    # create output
    mean_out = helper.create_tmp_variable(dtype=dtype, stop_gradient=True)
    variance_out = helper.create_tmp_variable(dtype=dtype, stop_gradient=True)
    group_norm_out = helper.create_tmp_variable(dtype)

    helper.append_op(
        type="group_norm",
        inputs=inputs,
        outputs={
            "Y": group_norm_out,
            "Mean": mean_out,
            "Variance": variance_out,
        },
        attrs={"epsilon": epsilon,
               "groups": groups})

    return helper.append_activation(group_norm_out)


def conv2d_transpose(input,
                     num_filters,
                     output_size=None,
                     filter_size=None,
                     padding=0,
                     stride=1,
                     dilation=1,
                     groups=None,
                     param_attr=None,
                     bias_attr=None,
                     use_cudnn=True,
                     act=None,
                     name=None):
    """
    **Convlution2D transpose layer**

    The convolution2D transpose layer calculates the output based on the input,
    filter, and dilations, strides, paddings. Input(Input) and output(Output)
    are in NCHW format. Where N is batch size, C is the number of channels,
    H is the height of the feature, and W is the width of the feature.
    Parameters(dilations, strides, paddings) are two elements. These two elements
    represent height and width, respectively. The details of convolution transpose
    layer, please refer to the following explanation and references
    `therein <http://www.matthewzeiler.com/wp-content/uploads/2017/07/cvpr2010.pdf>`_.
    If bias attribution and activation type are provided, bias is added to
    the output of the convolution, and the corresponding activation function
    is applied to the final result.

    For each input :math:`X`, the equation is:

    .. math::

        Out = \sigma (W \\ast X + b)

    Where:

    * :math:`X`: Input value, a tensor with NCHW format.
    * :math:`W`: Filter value, a tensor with MCHW format.
    * :math:`\\ast`: Convolution operation.
    * :math:`b`: Bias value, a 2-D tensor with shape [M, 1].
    * :math:`\\sigma`: Activation function.
    * :math:`Out`: Output value, the shape of :math:`Out` and :math:`X` may be different.

    Example:

        - Input:

          Input shape: :math:`(N, C_{in}, H_{in}, W_{in})`

          Filter shape: :math:`(C_{in}, C_{out}, H_f, W_f)`

        - Output:

          Output shape: :math:`(N, C_{out}, H_{out}, W_{out})`

        Where

        .. math::

           H^\prime_{out} &= (H_{in} - 1) * strides[0] - 2 * paddings[0] + dilations[0] * (H_f - 1) + 1 \\\\
           W^\prime_{out} &= (W_{in} - 1) * strides[1] - 2 * paddings[1] + dilations[1] * (W_f - 1) + 1 \\\\
           H_{out} \in [ H^\prime_{out}, H^\prime_{out} + strides[0] ) \\\\
           W_{out} \in [ W^\prime_{out}, W^\prime_{out} + strides[1] )

    Args:
        input(Variable): The input image with [N, C, H, W] format.
        num_filters(int): The number of the filter. It is as same as the output
            image channel.
        output_size(int|tuple|None): The output image size. If output size is a
            tuple, it must contain two integers, (image_H, image_W). None if use
            filter_size, padding, and stride to calculate output_size.
            if output_size and filter_size are specified at the same time, They
            should follow the formula above.
        filter_size(int|tuple|None): The filter size. If filter_size is a tuple,
            it must contain two integers, (filter_size_H, filter_size_W).
            Otherwise, the filter will be a square. None if use output size to
            calculate filter_size.
        padding(int|tuple): The padding size. If padding is a tuple, it must
            contain two integers, (padding_H, padding_W). Otherwise, the
            padding_H = padding_W = padding. Default: padding = 0.
        stride(int|tuple): The stride size. If stride is a tuple, it must
            contain two integers, (stride_H, stride_W). Otherwise, the
            stride_H = stride_W = stride. Default: stride = 1.
        dilation(int|tuple): The dilation size. If dilation is a tuple, it must
            contain two integers, (dilation_H, dilation_W). Otherwise, the
            dilation_H = dilation_W = dilation. Default: dilation = 1.
        groups(int): The groups number of the Conv2d transpose layer. Inspired by
            grouped convolution in Alex Krizhevsky's Deep CNN paper, in which
            when group=2, the first half of the filters is only connected to the
            first half of the input channels, while the second half of the
            filters is only connected to the second half of the input channels.
            Default: groups = 1.
        param_attr (ParamAttr|None): The parameter attribute for learnable parameters/weights
            of conv2d_transpose. If it is set to None or one attribute of ParamAttr, conv2d_transpose
            will create ParamAttr as param_attr. If the Initializer of the param_attr
            is not set, the parameter is initialized with Xavier. Default: None.
        bias_attr (ParamAttr|bool|None): The parameter attribute for the bias of conv2d_transpose.
            If it is set to False, no bias will be added to the output units.
            If it is set to None or one attribute of ParamAttr, conv2d_transpose
            will create ParamAttr as bias_attr. If the Initializer of the bias_attr
            is not set, the bias is initialized zero. Default: None.
        use_cudnn(bool): Use cudnn kernel or not, it is valid only when the cudnn
            library is installed. Default: True.
        act (str): Activation type, if it is set to None, activation is not appended.
            Default: None.
        name(str|None): A name for this layer(optional). If set None, the layer
            will be named automatically. Default: True.

    Returns:
        Variable: The tensor variable storing the convolution transpose result.

    Raises:
        ValueError: If the shapes of input, filter_size, stride, padding and
                    groups mismatch.

    Examples:
       .. code-block:: python

          data = fluid.layers.data(name='data', shape=[3, 32, 32], dtype='float32')
          conv2d_transpose = fluid.layers.conv2d_transpose(input=data, num_filters=2, filter_size=3)
    """
    assert param_attr is not False, "param_attr should not be False in conv2d_transpose."
    input_channel = input.shape[1]

    op_type = 'conv2d_transpose'
    if (input_channel == groups and num_filters == input_channel and
            not use_cudnn):
        op_type = 'depthwise_conv2d_transpose'

    helper = LayerHelper(op_type, **locals())
    if not isinstance(input, Variable):
        raise TypeError("Input of conv2d_transpose must be Variable")

    padding = utils.convert_to_list(padding, 2, 'padding')
    stride = utils.convert_to_list(stride, 2, 'stride')
    dilation = utils.convert_to_list(dilation, 2, 'dilation')

    if not isinstance(use_cudnn, bool):
        raise ValueError("use_cudnn should be True or False")

    if filter_size is None:
        if output_size is None:
            raise ValueError("output_size must be set when filter_size is None")
        if isinstance(output_size, int):
            output_size = [output_size, output_size]

        h_in = input.shape[2]
        w_in = input.shape[3]

        filter_size_h = (output_size[0] - (h_in - 1) * stride[0] + 2 *
                         padding[0] - 1) // dilation[0] + 1
        filter_size_w = (output_size[1] - (w_in - 1) * stride[1] + 2 *
                         padding[1] - 1) // dilation[1] + 1
        filter_size = [filter_size_h, filter_size_w]
    else:
        filter_size = utils.convert_to_list(filter_size, 2,
                                            'conv2d_transpose.filter_size')

    if output_size is None:
        output_size = []
    elif isinstance(output_size, list) or isinstance(output_size, int):
        output_size = utils.convert_to_list(output_size, 2, 'output_size')
    else:
        raise ValueError("output_size should be list or int")
    padding = utils.convert_to_list(padding, 2, 'padding')
    groups = 1 if groups is None else groups
    filter_shape = [input_channel, num_filters // groups] + filter_size

    img_filter = helper.create_parameter(
        dtype=input.dtype, shape=filter_shape, attr=helper.param_attr)

    pre_bias = helper.create_variable_for_type_inference(dtype=input.dtype)
    helper.append_op(
        type=op_type,
        inputs={'Input': [input],
                'Filter': [img_filter]},
        outputs={'Output': pre_bias},
        attrs={
            'output_size': output_size,
            'strides': stride,
            'paddings': padding,
            'dilations': dilation,
            'groups': groups,
            'use_cudnn': use_cudnn
        })

    pre_act = helper.append_bias_op(pre_bias, dim_start=1, dim_end=2)
    out = helper.append_activation(pre_act)
    return out


def conv3d_transpose(input,
                     num_filters,
                     output_size=None,
                     filter_size=None,
                     padding=0,
                     stride=1,
                     dilation=1,
                     groups=None,
                     param_attr=None,
                     bias_attr=None,
                     use_cudnn=True,
                     act=None,
                     name=None):
    """
    **Convlution3D transpose layer**

    The convolution3D transpose layer calculates the output based on the input,
    filter, and dilations, strides, paddings. Input(Input) and output(Output)
    are in NCDHW format. Where N is batch size, C is the number of channels,
    D is the depth of the feature, H is the height of the feature, and W
    is the width of the feature. Parameters(dilations, strides, paddings) are
    two elements. These two elements represent height and width, respectively.
    The details of convolution transpose layer, please refer to the following
    explanation and references `therein <http://www.matthewzeiler.com/wp-content/uploads/2017/07/cvpr2010.pdf>`_.
    If bias attribution and activation type are provided, bias is added to
    the output of the convolution, and the corresponding activation function
    is applied to the final result.

    For each input :math:`X`, the equation is:

    .. math::

        Out = \sigma (W \\ast X + b)

    In the above equation:

    * :math:`X`: Input value, a tensor with NCDHW format.
    * :math:`W`: Filter value, a tensor with MCDHW format.
    * :math:`\\ast`: Convolution operation.
    * :math:`b`: Bias value, a 2-D tensor with shape [M, 1].
    * :math:`\\sigma`: Activation function.
    * :math:`Out`: Output value, the shape of :math:`Out` and :math:`X` may be different.

    Example:

        - Input:

          Input shape: :math:`(N, C_{in}, D_{in}, H_{in}, W_{in})`

          Filter shape: :math:`(C_{in}, C_{out}, D_f, H_f, W_f)`

        - Output:

          Output shape: :math:`(N, C_{out}, D_{out}, H_{out}, W_{out})`

        Where

        .. math::

           D_{out} &= (D_{in} - 1) * strides[0] - 2 * paddings[0] + dilations[0] * (D_f - 1) + 1 \\\\
           H_{out} &= (H_{in} - 1) * strides[1] - 2 * paddings[1] + dilations[1] * (H_f - 1) + 1 \\\\
           W_{out} &= (W_{in} - 1) * strides[2] - 2 * paddings[2] + dilations[2] * (W_f - 1) + 1

    Args:
        input(Variable): The input image with [N, C, D, H, W] format.
        num_filters(int): The number of the filter. It is as same as the output
            image channel.
        output_size(int|tuple|None): The output image size. If output size is a
            tuple, it must contain three integers, (image_D, image_H, image_W). This
            parameter only works when filter_size is None.
        filter_size(int|tuple|None): The filter size. If filter_size is a tuple,
            it must contain three integers, (filter_size_D, filter_size_H, filter_size_W).
            Otherwise, the filter will be a square. None if use output size to
            calculate filter_size.
        padding(int|tuple): The padding size. If padding is a tuple, it must
            contain three integers, (padding_D, padding_H, padding_W). Otherwise, the
            padding_D = padding_H = padding_W = padding. Default: padding = 0.
        stride(int|tuple): The stride size. If stride is a tuple, it must
            contain three integers, (stride_D, stride_H, stride_W). Otherwise, the
            stride_D = stride_H = stride_W = stride. Default: stride = 1.
        dilation(int|tuple): The dilation size. If dilation is a tuple, it must
            contain three integers, (dilation_D, dilation_H, dilation_W). Otherwise, the
            dilation_D = dilation_H = dilation_W = dilation. Default: dilation = 1.
        groups(int): The groups number of the Conv3d transpose layer. Inspired by
            grouped convolution in Alex Krizhevsky's Deep CNN paper, in which
            when group=2, the first half of the filters is only connected to the
            first half of the input channels, while the second half of the
            filters is only connected to the second half of the input channels.
            Default: groups=1
        param_attr (ParamAttr|None): The parameter attribute for learnable parameters/weights
            of conv3d_transpose. If it is set to None or one attribute of ParamAttr, conv3d_transpose
            will create ParamAttr as param_attr. If the Initializer of the param_attr
            is not set, the parameter is initialized with Xavier. Default: None.
        bias_attr (ParamAttr|bool|None): The parameter attribute for the bias of conv3d_transpose.
            If it is set to False, no bias will be added to the output units.
            If it is set to None or one attribute of ParamAttr, conv3d_transpose
            will create ParamAttr as bias_attr. If the Initializer of the bias_attr
            is not set, the bias is initialized zero. Default: None.
        use_cudnn(bool): Use cudnn kernel or not, it is valid only when the cudnn
            library is installed. Default: True
        act (str): Activation type, if it is set to None, activation is not appended.
            Default: None.
        name(str|None): A name for this layer(optional). If set None, the layer
            will be named automatically.

    Returns:
        Variable: The tensor variable storing the convolution transpose result.

    Raises:
        ValueError: If the shapes of input, filter_size, stride, padding and
                    groups mismatch.

    Examples:
       .. code-block:: python

          data = fluid.layers.data(name='data', shape=[3, 12, 32, 32], dtype='float32')
          conv3d_transpose = fluid.layers.conv3d_transpose(input=data, num_filters=2, filter_size=3)
    """
    assert param_attr is not False, "param_attr should not be False in conv3d_transpose."
    l_type = "conv3d_transpose"
    helper = LayerHelper(l_type, **locals())
    if not isinstance(input, Variable):
        raise TypeError("Input of conv3d_transpose must be Variable")
    input_channel = input.shape[1]

    padding = utils.convert_to_list(padding, 3, 'padding')
    stride = utils.convert_to_list(stride, 3, 'stride')
    dilation = utils.convert_to_list(dilation, 3, 'dilation')

    if not isinstance(use_cudnn, bool):
        raise ValueError("use_cudnn should be True or False")

    if filter_size is None:
        if output_size is None:
            raise ValueError("output_size must be set when filter_size is None")
        if isinstance(output_size, int):
            output_size = [output_size, output_size]

        d_in = input.shape[2]
        h_in = input.shape[3]
        w_in = input.shape[4]

        filter_size_d = (output_size[0] - (d_in - 1) * stride[0] + 2 *
                         padding[0] - 1) // dilation[0] + 1
        filter_size_h = (output_size[1] - (h_in - 1) * stride[1] + 2 *
                         padding[1] - 1) // dilation[1] + 1
        filter_size_w = (output_size[2] - (w_in - 1) * stride[2] + 2 *
                         padding[2] - 1) // dilation[2] + 1
        filter_size = [filter_size_d, filter_size_h, filter_size_w]
    else:
        filter_size = utils.convert_to_list(filter_size, 3,
                                            'conv3d_transpose.filter_size')

    groups = 1 if groups is None else groups
    filter_shape = [input_channel, num_filters // groups] + filter_size
    img_filter = helper.create_parameter(
        dtype=input.dtype, shape=filter_shape, attr=helper.param_attr)

    pre_bias = helper.create_variable_for_type_inference(dtype=input.dtype)
    helper.append_op(
        type=l_type,
        inputs={'Input': [input],
                'Filter': [img_filter]},
        outputs={'Output': pre_bias},
        attrs={
            'strides': stride,
            'paddings': padding,
            'dilations': dilation,
            'groups': groups,
            'use_cudnn': use_cudnn
        })

    pre_act = helper.append_bias_op(pre_bias, dim_start=1, dim_end=2)
    out = helper.append_activation(pre_act)
    return out


def sequence_expand(x, y, ref_level=-1, name=None):
    """Sequence Expand Layer. This layer will expand the input variable **x**
    according to specified level lod of **y**. Please note that lod level of
    **x** is at most 1 and rank of **x** is at least 2. When rank of **x**
    is greater than 2, then it would be viewed as a 2-D tensor.
    Following examples will explain how sequence_expand works:

    .. code-block:: text

        * Case 1
            x is a LoDTensor:
                x.lod  = [[2,        2]]
                x.data = [[a], [b], [c], [d]]
                x.dims = [4, 1]

            y is a LoDTensor:
                y.lod = [[2,    2],
                         [3, 3, 1, 1]]

            ref_level: 0

            then output is a 1-level LoDTensor:
                out.lod =  [[2,        2,        2,        2]]
                out.data = [[a], [b], [a], [b], [c], [d], [c], [d]]
                out.dims = [8, 1]

        * Case 2
            x is a Tensor:
                x.data = [[a], [b], [c]]
                x.dims = [3, 1]

            y is a LoDTensor:
                y.lod = [[2, 0, 3]]

            ref_level: -1

            then output is a Tensor:
                out.data = [[a], [a], [c], [c], [c]]
                out.dims = [5, 1]
    Args:
        x (Variable): The input variable which is a Tensor or LoDTensor.
        y (Variable): The input variable which is a LoDTensor.
        ref_level (int): Lod level of `y` to be referred by `x`. If set to -1,
                         refer the last level of lod.
        name(str|None): A name for this layer(optional). If set None, the layer
                        will be named automatically.

    Returns:
        Variable: The expanded variable which is a LoDTensor.

    Examples:
        .. code-block:: python

            x = fluid.layers.data(name='x', shape=[10], dtype='float32')
            y = fluid.layers.data(name='y', shape=[10, 20],
                             dtype='float32', lod_level=1)
            out = layers.sequence_expand(x=x, y=y, ref_level=0)
    """
    helper = LayerHelper('sequence_expand', input=x, **locals())
    dtype = helper.input_dtype()
    tmp = helper.create_variable_for_type_inference(dtype)
    helper.append_op(
        type='sequence_expand',
        inputs={'X': x,
                'Y': y},
        outputs={'Out': tmp},
        attrs={'ref_level': ref_level})
    return tmp


def sequence_expand_as(x, y, name=None):
    """Sequence Expand As Layer. This layer will expand the input variable **x**
    according to the zeroth level lod of **y**. Current implementation requires
    the level number of Input(Y)'s lod must be 1, and the first dimension of
    Input(X) should be equal to the size of Input(Y)'s zeroth level lod, and
    lod of Input(X) is not considered.

    Following examples will explain how sequence_expand_as works:

    .. code-block:: text

        * Case 1:

            Given a 1-level LoDTensor input(X)
                X.data = [[a], [b], [c], [d]]
                X.dims = [4, 1]
            and input(Y)
                Y.lod = [[0, 3, 6, 7, 8]]
            ref_level: 0
            then we get 1-level LoDTensor
                Out.lod =  [[0,            3,              6,  7,  8]]
                Out.data = [[a], [a], [a], [b], [b], [b], [c], [d]]
                Out.dims = [8, 1]

        * Case 2:

            Given a common Tensor input(X)
                X.data = [[a, b], [c, d], [e, f]]
                X.dims = [3, 2]
            and input(Y)
                Y.lod = [[0, 2, 3, 6]]
            ref_level: 0
            then we get a common LoDTensor
                Out.lod =  [[0,             2,     3,                    6]]
                Out.data = [[a, b], [a, b] [c, d], [e, f], [e, f], [e, f]]
                Out.dims = [6, 2]

    Args:
        x (Variable): The input variable which is a Tensor or LoDTensor.
        y (Variable): The input variable which is a LoDTensor.
        name(str|None): A name for this layer(optional). If set None, the layer
                        will be named automatically.

    Returns:
        Variable: The expanded variable which is a LoDTensor.

    Examples:
        .. code-block:: python

            x = fluid.layers.data(name='x', shape=[10], dtype='float32')
            y = fluid.layers.data(name='y', shape=[10, 20],
                             dtype='float32', lod_level=1)
            out = layers.sequence_expand_as(x=x, y=y)
    """
    helper = LayerHelper('sequence_expand_as', input=x, **locals())
    dtype = helper.input_dtype()
    tmp = helper.create_variable_for_type_inference(dtype)
    helper.append_op(
        type='sequence_expand_as',
        inputs={'X': x,
                'Y': y},
        outputs={'Out': tmp})
    return tmp


@templatedoc()
def sequence_pad(x, pad_value, maxlen=None, name=None):
    """
    ${comment}

    Args:
        x(Variable): Input variable which should contain lod information.
        pad_value(Variable): The Variable that holds values that will be fill
            into padded steps. It can be a scalar or a tensor whose shape
            equals to time steps in sequences. If it's a scalar, it will be
            automatically broadcasted to the shape of time step.
        maxlen(int, default None): The length of padded sequences. It can be
            None or any positive int. When it is None, all sequences will be
            padded up to the length of the longest one among them; when it a
            certain positive value, it must be greater than the length of the
            longest original sequence.
        name(str|None): A name for this layer(optional). If set None, the layer
            will be named automatically.

    Returns:
        Variable: The padded sequence batch and the original lengths before
                  padding. All sequences has the same length.

    Examples:
        .. code-block:: python

            import numpy

            x = fluid.layers.data(name='y', shape=[10, 5],
                             dtype='float32', lod_level=1)
            pad_value = fluid.layers.assign(
                input=numpy.array([0.0], dtype=numpy.float32))
            out = fluid.layers.sequence_pad(x=x, pad_value=pad_value)
    """

    helper = LayerHelper('sequence_pad', input=x, **locals())
    dtype = helper.input_dtype()
    out = helper.create_variable_for_type_inference(dtype)
    length = helper.create_variable_for_type_inference(dtype)

    pad_value.stop_gradient = True
    length.stop_gradient = True

    if maxlen is None:
        maxlen = -1
    helper.append_op(
        type='sequence_pad',
        inputs={'X': x,
                'PadValue': pad_value},
        outputs={'Out': out,
                 'Length': length},
        attrs={'padded_length': maxlen})
    return out, length


def sequence_unpad(x, length, name=None):
    """
    **Sequence Unpad Layer**

    This layer removes the padding data in the input sequences and convert
    them into sequences with actual length as output, identitied by lod
    information.

    .. code-block:: text

	Example:

	Given input Variable **x**:
	    x.data = [[ 1.0,  2.0,  3.0,  4.0,  5.0],
		      [ 6.0,  7.0,  8.0,  9.0, 10.0],
		      [11.0, 12.0, 13.0, 14.0, 15.0]],

	in which there are 3 sequences padded to length 5, and the acutal length
	specified by input Variable **length**:

	    length.data = [[2], [3], [4]],

	after unpadding, the output Variable will be:

	    out.data = [[1.0, 2.0, 6.0, 7.0, 8.0, 11.0, 12.0, 13.0, 14.0]]
	    out.lod = [[2, 3, 4]]

    Args:
        x(Variable): Input Variable which contains the padded sequences with
            equal length.
        length(Variable): The Variable that specifies the actual ength of
            sequences after unpadding.
        name(str|None): A name for this layer(optional). If set None, the layer
            will be named automatically.

    Returns:
        Variable: The Variable contains the unpadded sequences.

    Examples:
        .. code-block:: python

            x = fluid.layers.data(name='x', shape=[10, 5], dtype='float32')
            len = fluid.layers.data(name='length', shape=[1], dtype='int64')
            out = fluid.layers.sequence_unpad(x=x, length=len)
    """

    helper = LayerHelper('sequence_unpad', input=x, **locals())
    dtype = helper.input_dtype()
    out = helper.create_variable_for_type_inference(dtype)

    length.stop_gradient = True

    helper.append_op(
        type='sequence_unpad',
        inputs={'X': x,
                'Length': length},
        outputs={'Out': out})
    return out


def beam_search(pre_ids,
                pre_scores,
                ids,
                scores,
                beam_size,
                end_id,
                level=0,
                name=None):
    """
    Beam search is a classical algorithm for selecting candidate words in a
    machine translation task.

    Refer to `Beam search <https://en.wikipedia.org/wiki/Beam_search>`_
    for more details.

    This layer does the search in beams for one time step. Specifically, it
    selects the top-K candidate word ids of current step from :attr:`ids`
    according to their :attr:`scores` for all source sentences, where K is
    :attr:`beam_size` and :attr:`ids, scores` are predicted results from the
    computation cell. Additionally, :attr:`pre_ids` and :attr:`pre_scores` are
    the output of beam_search at previous step, they are needed for special use
    to handle ended candidate translations.

    Note that the :attr:`scores` passed in should be accumulated scores, and
    length penalty should be done with extra operators before calculating the
    accumulated scores if needed, also suggest finding top-K before it and
    using the top-K candidates following.

    Please see the following demo for a fully beam search usage example:

        fluid/tests/book/test_machine_translation.py

    Args:
        pre_ids(Variable): The LodTensor variable which is the output of
            beam_search at previous step. It should be a LodTensor with shape
            :math:`(batch_size, 1)` and lod
            :math:`[[0, 1, ... , batch_size], [0, 1, ..., batch_size]]` at the
            first step.
        pre_scores(Variable): The LodTensor variable which is the output of
            beam_search at previous step.
        ids(Variable): The LodTensor variable containing the candidates ids.
            Its shape should be :math:`(batch_size \\times beam_size, K)`,
            where :math:`K` supposed to be :attr:`beam_size`.
        scores(Variable): The LodTensor variable containing the accumulated
            scores corresponding to :attr:`ids` and its shape is the same as
            the shape of :attr:`ids`.
        beam_size(int): The beam width used in beam search.
        end_id(int): The id of end token.
        level(int, default 0): It can be ignored and mustn't change currently.
            It means the source level of lod, which is explained as following.
            The lod level of :attr:`ids` should be 2. The first level is source
            level which describes how many prefixes (branchs) for each source
            sentece (beam), and the second level is sentence level which
            describes how these candidates belong to the prefix. The paths
            linking prefixes and selected candidates are organized and reserved
            in lod.
        name(str|None): A name for this layer(optional). If set None, the layer
                        will be named automatically.

    Returns:
        Variable: The LodTensor pair containing the selected ids and the \
            corresponding scores.

    Examples:
        .. code-block:: python

            # Suppose `probs` contains predicted results from the computation
            # cell and `pre_ids` and `pre_scores` is the output of beam_search
            # at previous step.
            topk_scores, topk_indices = layers.topk(probs, k=beam_size)
            accu_scores = layers.elementwise_add(
                x=layers.log(x=topk_scores)),
                y=layers.reshape(
                    pre_scores, shape=[-1]),
                axis=0)
            selected_ids, selected_scores = layers.beam_search(
                pre_ids=pre_ids,
                pre_scores=pre_scores,
                ids=topk_indices,
                scores=accu_scores,
                beam_size=beam_size,
                end_id=end_id)
    """
    helper = LayerHelper('beam_search', **locals())
    score_type = scores.dtype
    id_type = ids.dtype

    selected_scores = helper.create_variable_for_type_inference(
        dtype=score_type)
    selected_ids = helper.create_variable_for_type_inference(dtype=id_type)

    helper.append_op(
        type='beam_search',
        inputs={
            'pre_ids': pre_ids,
            'pre_scores': pre_scores,
            'ids': ids,
            'scores': scores,
        },
        outputs={
            'selected_ids': selected_ids,
            'selected_scores': selected_scores,
        },
        attrs={
            # TODO(ChunweiYan) to assure other value support
            'level': level,
            'beam_size': beam_size,
            'end_id': end_id,
        })

    return selected_ids, selected_scores


def beam_search_decode(ids, scores, beam_size, end_id, name=None):
    """
    Beam Search Decode Layer. This layer constructs the full hypotheses for
    each source sentence by walking back along the LoDTensorArray :attr:`ids`
    whose lods can be used to restore the path in the beam search tree.
    Please see the following demo for a fully beam search usage example:
        fluid/tests/book/test_machine_translation.py

    Args:
        ids(Variable): The LodTensorArray variable containing the selected ids
            of all steps.
        scores(Variable): The LodTensorArray variable containing the selected
            scores of all steps.
        beam_size(int): The beam width used in beam search.
        end_id(int): The id of end token.
        name(str|None): A name for this layer(optional). If set None, the layer
                        will be named automatically.

    Returns:
        Variable: The LodTensor pair containing the generated id sequences \
            and the corresponding scores. The shapes and lods of the two \
            LodTensor are same. The lod level is 2 and the two levels \
            separately indicate how many hypotheses each source sentence has \
            and how many ids each hypothesis has.

    Examples:
        .. code-block:: python
            # Suppose `ids` and `scores` are LodTensorArray variables reserving
            # the selected ids and scores of all steps
            finished_ids, finished_scores = layers.beam_search_decode(
                ids, scores, beam_size=5, end_id=0)
    """
    helper = LayerHelper('beam_search_decode', **locals())
    sentence_ids = helper.create_variable_for_type_inference(dtype=ids.dtype)
    sentence_scores = helper.create_variable_for_type_inference(dtype=ids.dtype)

    helper.append_op(
        type="beam_search_decode",
        inputs={"Ids": ids,
                "Scores": scores},
        outputs={
            "SentenceIds": sentence_ids,
            "SentenceScores": sentence_scores
        },
        attrs={"beam_size": beam_size,
               "end_id": end_id})

    return sentence_ids, sentence_scores


def lstm_unit(x_t,
              hidden_t_prev,
              cell_t_prev,
              forget_bias=0.0,
              param_attr=None,
              bias_attr=None,
              name=None):
    """Lstm unit layer. The equation of a lstm step is:

        .. math::

            i_t & = \sigma(W_{x_i}x_{t} + W_{h_i}h_{t-1} + b_i)

            f_t & = \sigma(W_{x_f}x_{t} + W_{h_f}h_{t-1} + b_f)

            c_t & = f_tc_{t-1} + i_t tanh (W_{x_c}x_t + W_{h_c}h_{t-1} + b_c)

            o_t & = \sigma(W_{x_o}x_{t} + W_{h_o}h_{t-1} + b_o)

            h_t & = o_t tanh(c_t)

    The inputs of lstm unit include :math:`x_t`, :math:`h_{t-1}` and
    :math:`c_{t-1}`. The 2nd dimensions of :math:`h_{t-1}` and :math:`c_{t-1}`
    should be same. The implementation separates the linear transformation and
    non-linear transformation apart. Here, we take :math:`i_t` as an example.
    The linear transformation is applied by calling a `fc` layer and the
    equation is:

        .. math::

            L_{i_t} = W_{x_i}x_{t} + W_{h_i}h_{t-1} + b_i

    The non-linear transformation is applied by calling `lstm_unit_op` and the
    equation is:

        .. math::

            i_t = \sigma(L_{i_t})

    This layer has two outputs including :math:`h_t` and :math:`o_t`.

    Args:
        x_t (Variable): The input value of current step, a 2-D tensor with shape
            M x N, M for batch size and N for input size.
        hidden_t_prev (Variable): The hidden value of lstm unit, a 2-D tensor
            with shape M x S, M for batch size and S for size of lstm unit.
        cell_t_prev (Variable): The cell value of lstm unit, a 2-D tensor with
            shape M x S, M for batch size and S for size of lstm unit.
        forget_bias (float): The forget bias of lstm unit.
        param_attr(ParamAttr|None): The parameter attribute for the learnable
                               hidden-hidden weights.
                               If it is set to None or one attribute of ParamAttr,
                               lstm_unit will create ParamAttr as param_attr.
                               If the Initializer of the param_attr is not set, the
                               parameter is initialized with Xavier. Default: None.
        bias_attr (ParamAttr|None): The bias attribute for the learnable bias
                              weights. If it is set to False, no bias will be added
                              to the output units. If it is set to None or one attribute of ParamAttr,
                              lstm_unit will create ParamAttr as bias_attr.
                              If the Initializer of the bias_attr is not set,
                              the bias is initialized zero. Default: None.
        name(str|None): A name for this layer(optional). If set None, the layer
                       will be named automatically.

    Returns:
        tuple: The hidden value and cell value of lstm unit.

    Raises:
        ValueError: The ranks of **x_t**, **hidden_t_prev** and **cell_t_prev**
                    not be 2 or the 1st dimensions of **x_t**, **hidden_t_prev**
                    and **cell_t_prev** not be the same or the 2nd dimensions of
                    **hidden_t_prev** and **cell_t_prev** not be the same.

    Examples:

        .. code-block:: python

             x_t = fluid.layers.fc(input=x_t_data, size=10)
             prev_hidden = fluid.layers.fc(input=prev_hidden_data, size=30)
             prev_cell = fluid.layers.fc(input=prev_cell_data, size=30)
             hidden_value, cell_value = fluid.layers.lstm_unit(x_t=x_t,
                                                    hidden_t_prev=prev_hidden,
                                                    cell_t_prev=prev_cell)
    """
    helper = LayerHelper('lstm_unit', **locals())

    if len(x_t.shape) != 2:
        raise ValueError("Rank of x_t must be 2.")

    if len(hidden_t_prev.shape) != 2:
        raise ValueError("Rank of hidden_t_prev must be 2.")

    if len(cell_t_prev.shape) != 2:
        raise ValueError("Rank of cell_t_prev must be 2.")

    if x_t.shape[0] != hidden_t_prev.shape[0] or x_t.shape[
            0] != cell_t_prev.shape[0]:
        raise ValueError("The 1st dimensions of x_t, hidden_t_prev and "
                         "cell_t_prev must be the same.")

    if hidden_t_prev.shape[1] != cell_t_prev.shape[1]:
        raise ValueError("The 2nd dimensions of hidden_t_prev and "
                         "cell_t_prev must be the same.")

    if bias_attr is None:
        bias_attr = ParamAttr()

    size = cell_t_prev.shape[1]
    concat_out = concat(input=[x_t, hidden_t_prev], axis=1)
    fc_out = fc(input=concat_out,
                size=4 * size,
                param_attr=param_attr,
                bias_attr=bias_attr)
    dtype = x_t.dtype
    c = helper.create_variable_for_type_inference(dtype)
    h = helper.create_variable_for_type_inference(dtype)

    helper.append_op(
        type='lstm_unit',
        inputs={"X": fc_out,
                "C_prev": cell_t_prev},
        outputs={"C": c,
                 "H": h},
        attrs={"forget_bias": forget_bias})

    return h, c


def reduce_sum(input, dim=None, keep_dim=False, name=None):
    """
    Computes the sum of tensor elements over the given dimension.

    Args:
        input (Variable): The input variable which is a Tensor or LoDTensor.
        dim (list|int|None): The dimensions along which the sum is performed. If
            :attr:`None`, sum all elements of :attr:`input` and return a
            Tensor variable with a single element, otherwise must be in the
            range :math:`[-rank(input), rank(input))`. If :math:`dim[i] < 0`,
            the dimension to reduce is :math:`rank + dim[i]`.
        keep_dim (bool|False): Whether to reserve the reduced dimension in the
            output Tensor. The result tensor will have one fewer dimension
            than the :attr:`input` unless :attr:`keep_dim` is true.
        name(str|None): A name for this layer(optional). If set None, the layer
                       will be named automatically.

    Returns:
        Variable: The reduced Tensor variable.

    Examples:
        .. code-block:: python

            # x is a Tensor variable with following elements:
            #    [[0.2, 0.3, 0.5, 0.9]
            #     [0.1, 0.2, 0.6, 0.7]]
            # Each example is followed by the corresponding output tensor.
            fluid.layers.reduce_sum(x)  # [3.5]
            fluid.layers.reduce_sum(x, dim=0)  # [0.3, 0.5, 1.1, 1.6]
            fluid.layers.reduce_sum(x, dim=-1)  # [1.9, 1.6]
            fluid.layers.reduce_sum(x, dim=1, keep_dim=True)  # [[1.9], [1.6]]

            # x is a Tensor variable with shape [2, 2, 2] and elements as below:
            #      [[[1, 2], [3, 4]],
            #      [[5, 6], [7, 8]]]
            # Each example is followed by the corresponding output tensor.
            fluid.layers.reduce_sum(x, dim=[1, 2]) # [10, 26]
            fluid.layers.reduce_sum(x, dim=[0, 1]) # [16, 20]

    """
    helper = LayerHelper('reduce_sum', **locals())
    out = helper.create_variable_for_type_inference(dtype=helper.input_dtype())
    if dim is not None and not isinstance(dim, list):
        dim = [dim]
    helper.append_op(
        type='reduce_sum',
        inputs={'X': input},
        outputs={'Out': out},
        attrs={
            'dim': dim if dim != None else [0],
            'keep_dim': keep_dim,
            'reduce_all': True if dim == None else False
        })
    return out


def reduce_mean(input, dim=None, keep_dim=False, name=None):
    """
    Computes the mean of the input tensor's elements along the given dimension.

    Args:
        input (Variable): The input variable which is a Tensor or LoDTensor.
        dim (list|int|None): The dimension along which the mean is computed. If
            `None`, compute the mean over all elements of :attr:`input`
            and return a variable with a single element, otherwise it
            must be in the range :math:`[-rank(input), rank(input))`. If
            :math:`dim[i] < 0`, the dimension to reduce is
            :math:`rank(input) + dim[i]`.
        keep_dim (bool): Whether to reserve the reduced dimension in the
            output Tensor. The result tensor will have one fewer dimension
            than the :attr:`input` unless :attr:`keep_dim` is true.
        name(str|None): A name for this layer(optional). If set `None`, the layer
                       will be named automatically.

    Returns:
        Variable: The reduced mean Variable.

    Examples:
        .. code-block:: python

            # x is a Tensor variable with following elements:
            #    [[0.2, 0.3, 0.5, 0.9]
            #     [0.1, 0.2, 0.6, 0.7]]
            # Each example is followed by the correspending output tensor.
            fluid.layers.reduce_mean(x)  # [0.4375]
            fluid.layers.reduce_mean(x, dim=0)  # [0.15, 0.25, 0.55, 0.8]
            fluid.layers.reduce_mean(x, dim=-1)  # [0.475, 0.4]
            fluid.layers.reduce_mean(
                x, dim=1, keep_dim=True)  # [[0.475], [0.4]]

            # x is a Tensor variable with shape [2, 2, 2] and elements as below:
            #      [[[1.0, 2.0], [3.0, 4.0]],
            #      [[5.0, 6.0], [7.0, 8.0]]]
            # Each example is followed by the correspending output tensor.
            fluid.layers.reduce_mean(x, dim=[1, 2]) # [2.5, 6.5]
            fluid.layers.reduce_mean(x, dim=[0, 1]) # [4.0, 5.0]
    """
    helper = LayerHelper('reduce_mean', **locals())
    out = helper.create_variable_for_type_inference(dtype=helper.input_dtype())
    if dim is not None and not isinstance(dim, list):
        dim = [dim]
    helper.append_op(
        type='reduce_mean',
        inputs={'X': input},
        outputs={'Out': out},
        attrs={
            'dim': dim if dim != None else [0],
            'keep_dim': keep_dim,
            'reduce_all': True if dim == None else False
        })
    return out


def reduce_max(input, dim=None, keep_dim=False, name=None):
    """
    Computes the maximum of tensor elements over the given dimension.

    Args:
        input (Variable): The input variable which is a Tensor or LoDTensor.
        dim (list|int|None): The dimension along which the maximum is computed.
            If :attr:`None`, compute the maximum over all elements of
            :attr:`input` and return a Tensor variable with a single element,
            otherwise must be in the range :math:`[-rank(input), rank(input))`.
            If :math:`dim[i] < 0`, the dimension to reduce is :math:`rank + dim[i]`.
        keep_dim (bool): Whether to reserve the reduced dimension in the
            output Tensor. The result tensor will have one fewer dimension
            than the :attr:`input` unless :attr:`keep_dim` is true.
        name(str|None): A name for this layer(optional). If set None, the layer
                       will be named automatically.

    Returns:
        Variable: The reduced Tensor variable.

    Examples:
        .. code-block:: python

            # x is a Tensor variable with following elements:
            #    [[0.2, 0.3, 0.5, 0.9]
            #     [0.1, 0.2, 0.6, 0.7]]
            # Each example is followed by the correspending output tensor.
            fluid.layers.reduce_max(x)  # [0.9]
            fluid.layers.reduce_max(x, dim=0)  # [0.2, 0.3, 0.6, 0.9]
            fluid.layers.reduce_max(x, dim=-1)  # [0.9, 0.7]
            fluid.layers.reduce_max(x, dim=1, keep_dim=True)  # [[0.9], [0.7]]

            # x is a Tensor variable with shape [2, 2, 2] and elements as below:
            #      [[[1.0, 2.0], [3.0, 4.0]],
            #      [[5.0, 6.0], [7.0, 8.0]]]
            # Each example is followed by the correspending output tensor.
            fluid.layers.reduce_max(x, dim=[1, 2]) # [4.0, 8.0]
            fluid.layers.reduce_max(x, dim=[0, 1]) # [7.0, 8.0]
    """
    helper = LayerHelper('reduce_max', **locals())
    out = helper.create_variable_for_type_inference(dtype=helper.input_dtype())
    if dim is not None and not isinstance(dim, list):
        dim = [dim]
    helper.append_op(
        type='reduce_max',
        inputs={'X': input},
        outputs={'Out': out},
        attrs={
            'dim': dim if dim != None else [0],
            'keep_dim': keep_dim,
            'reduce_all': True if dim == None else False
        })
    return out


def reduce_min(input, dim=None, keep_dim=False, name=None):
    """
    Computes the minimum of tensor elements over the given dimension.

    Args:
        input (Variable): The input variable which is a Tensor or LoDTensor.
        dim (list|int|None): The dimensions along which the minimum is computed.
            If :attr:`None`, compute the minimum over all elements of
            :attr:`input` and return a Tensor variable with a single element,
            otherwise must be in the range :math:`[-rank(input), rank(input))`.
            If :math:`dim[i] < 0`, the dimension to reduce is :math:`rank + dim[i]`.
        keep_dim (bool): Whether to reserve the reduced dimension in the
            output Tensor. The result tensor will have one fewer dimension
            than the :attr:`input` unless :attr:`keep_dim` is true.
        name(str|None): A name for this layer(optional). If set None, the layer
                       will be named automatically.

    Returns:
        Variable: The reduced Tensor variable.

    Examples:
        .. code-block:: python

            # x is a Tensor variable with following elements:
            #    [[0.2, 0.3, 0.5, 0.9]
            #     [0.1, 0.2, 0.6, 0.7]]
            # Each example is followed by the correspending output tensor.
            fluid.layers.reduce_min(x)  # [0.1]
            fluid.layers.reduce_min(x, dim=0)  # [0.1, 0.2, 0.5, 0.7]
            fluid.layers.reduce_min(x, dim=-1)  # [0.2, 0.1]
            fluid.layers.reduce_min(x, dim=1, keep_dim=True)  # [[0.2], [0.1]]

            # x is a Tensor variable with shape [2, 2, 2] and elements as below:
            #      [[[1.0, 2.0], [3.0, 4.0]],
            #      [[5.0, 6.0], [7.0, 8.0]]]
            # Each example is followed by the correspending output tensor.
            fluid.layers.reduce_min(x, dim=[1, 2]) # [1.0, 5.0]
            fluid.layers.reduce_min(x, dim=[0, 1]) # [1.0, 2.0]
    """
    helper = LayerHelper('reduce_min', **locals())
    out = helper.create_variable_for_type_inference(dtype=helper.input_dtype())
    if dim is not None and not isinstance(dim, list):
        dim = [dim]
    helper.append_op(
        type='reduce_min',
        inputs={'X': input},
        outputs={'Out': out},
        attrs={
            'dim': dim if dim != None else [0],
            'keep_dim': keep_dim,
            'reduce_all': True if dim == None else False
        })
    return out


def reduce_prod(input, dim=None, keep_dim=False, name=None):
    """
    Computes the product of tensor elements over the given dimension.

    Args:
        input (Variable): The input variable which is a Tensor or LoDTensor.
        dim (list|int|None): The dimensions along which the product is performed. If
            :attr:`None`, multipy all elements of :attr:`input` and return a
            Tensor variable with a single element, otherwise must be in the
            range :math:`[-rank(input), rank(input))`. If :math:`dim[i] < 0`,
            the dimension to reduce is :math:`rank + dim[i]`.
        keep_dim (bool|False): Whether to reserve the reduced dimension in the
            output Tensor. The result tensor will have one fewer dimension
            than the :attr:`input` unless :attr:`keep_dim` is true.
        name(str|None): A name for this layer(optional). If set None, the
            layer will be named automatically.

    Returns:
        Variable: The reduced Tensor variable.

    Examples:
        .. code-block:: python

            # x is a Tensor variable with following elements:
            #    [[0.2, 0.3, 0.5, 0.9]
            #     [0.1, 0.2, 0.6, 0.7]]
            # Each example is followed by the correspending output tensor.
            fluid.layers.reduce_prod(x)  # [0.0002268]
            fluid.layers.reduce_prod(x, dim=0)  # [0.02, 0.06, 0.3, 0.63]
            fluid.layers.reduce_prod(x, dim=-1)  # [0.027, 0.0084]
            fluid.layers.reduce_prod(x, dim=1,
                                     keep_dim=True)  # [[0.027], [0.0084]]

            # x is a Tensor variable with shape [2, 2, 2] and elements as below:
            #      [[[1.0, 2.0], [3.0, 4.0]],
            #      [[5.0, 6.0], [7.0, 8.0]]]
            # Each example is followed by the correspending output tensor.
            fluid.layers.reduce_prod(x, dim=[1, 2]) # [24.0, 1680.0]
            fluid.layers.reduce_prod(x, dim=[0, 1]) # [105.0, 384.0]
    """
    helper = LayerHelper('reduce_prod', **locals())
    out = helper.create_variable_for_type_inference(dtype=helper.input_dtype())
    if dim is not None and not isinstance(dim, list):
        dim = [dim]
    helper.append_op(
        type='reduce_prod',
        inputs={'X': input},
        outputs={'Out': out},
        attrs={
            'dim': dim if dim != None else [0],
            'keep_dim': keep_dim,
            'reduce_all': True if dim == None else False
        })
    return out


def split(input, num_or_sections, dim=-1, name=None):
    """
    Split the input tensor into multiple sub-tensors.

    Args:
        input (Variable): The input variable which is a Tensor or LoDTensor.
        num_or_sections (int|list): If :attr:`num_or_sections` is an integer,
            then the integer indicates the number of equal sized sub-tensors
            that the tensor will be divided into. If :attr:`num_or_sections`
            is a list of integers, the length of list indicates the number of
            sub-tensors and the integers indicate the sizes of sub-tensors'
            :attr:`dim` dimension orderly.
        dim (int): The dimension along which to split. If :math:`dim < 0`, the
            dimension to split along is :math:`rank(input) + dim`.
        name(str|None): A name for this layer(optional). If set None, the layer
                       will be named automatically.

    Returns:
        list(Variable): The list of segmented tensor variables.

    Examples:
        .. code-block:: python

            # x is a Tensor variable with shape [3, 9, 5]:
            x0, x1, x2 = fluid.layers.split(x, num_or_sections=3, dim=1)
            x0.shape  # [3, 3, 5]
            x1.shape  # [3, 3, 5]
            x2.shape  # [3, 3, 5]
            x0, x1, x2 = fluid.layers.split(
                x, num_or_sections=[2, 3, 4], dim=1)
            x0.shape  # [3, 2, 5]
            x1.shape  # [3, 3, 5]
            x2.shape  # [3, 4, 5]
    """
    helper = LayerHelper('split', **locals())
    input_shape = input.shape
    dim = (len(input_shape) + dim) if dim < 0 else dim
    if isinstance(num_or_sections, int):
        assert num_or_sections > 1, 'num_or_sections must be more than 1.'
        num = num_or_sections
    else:
        assert len(num_or_sections) < input_shape[
            dim], 'len(num_or_sections) must not be more than input.shape[dim].'
        num = len(num_or_sections)
    outs = [
        helper.create_variable_for_type_inference(dtype=helper.input_dtype())
        for i in range(num)
    ]
    helper.append_op(
        type='split',
        inputs={'X': input},
        outputs={'Out': outs},
        attrs={
            'num': num_or_sections if isinstance(num_or_sections, int) else 0,
            'sections': num_or_sections
            if isinstance(num_or_sections, list) else [],
            'axis': dim
        })
    return outs


def l2_normalize(x, axis, epsilon=1e-12, name=None):
    """
    **L2 normalize Layer**

    The l2 normalize layer normalizes `x` along dimension `axis` using an L2
    norm. For a 1-D tensor (`dim` is fixed to 0), this layer computes

    .. math::

        y = \\frac{x}{ \sqrt{\sum {x^2} + epsion }}

    For `x` with more dimensions, this layer independently normalizes each 1-D
    slice along dimension `axis`.

    Args:
        x(Variable|list): The input tensor to l2_normalize layer.
        axis(int): The axis on which to apply normalization. If `axis < 0`, \
            the dimension to normalization is rank(X) + axis. -1 is the
            last dimension.
        epsilon(float): The epsilon value is used to avoid division by zero, \
            the defalut value is 1e-10.
        name(str|None): A name for this layer(optional). If set None, the layer \
            will be named automatically.

    Returns:
        Variable: The output tensor variable is the same shape with `x`.

    Examples:

        .. code-block:: python

            data = fluid.layers.data(name="data",
                                     shape=(3, 17, 13),
                                     dtype="float32")
            normed = fluid.layers.l2_normalize(x=data, axis=1)
    """

    if len(x.shape) == 1:
        axis = 0
    helper = LayerHelper("l2_normalize", **locals())

    out = helper.create_variable_for_type_inference(dtype=x.dtype)
    norm = helper.create_variable_for_type_inference(dtype=x.dtype)
    helper.append_op(
        type="norm",
        inputs={"X": x},
        outputs={"Out": out,
                 "Norm": norm},
        attrs={
            "axis": 1 if axis is None else axis,
            "epsilon": epsilon,
        })
    return out


def matmul(x, y, transpose_x=False, transpose_y=False, alpha=1.0, name=None):
    """
    Applies matrix multiplication to two tensors.

    Currently, the input tensors' rank can be any, but when the rank of any
    inputs is bigger than 3, this two inputs' rank should be equal.

    The actual behavior depends on the shapes of :math:`x`, :math:`y` and the
    flag values of :attr:`transpose_x`, :attr:`transpose_y`. Specifically:

    - If a transpose flag is specified, the last two dimensions of the tensor
      are transposed. If the tensor is rank-1 of shape :math:`[D]`, then for
      :math:`x` it is treated as :math:`[1, D]` in nontransposed form and as
      :math:`[D, 1]` in transposed form, whereas for :math:`y` it is the
      opposite: It is treated as :math:`[D, 1]` in nontransposed form and as
      :math:`[1, D]` in transposed form.

    - After transpose, the two tensors are 2-D or n-D and matrix multiplication
      performs in the following way.

      - If both are 2-D, they are multiplied like conventional matrices.
      - If either is n-D, it is treated as a stack of matrices residing in the
        last two dimensions and a batched matrix multiply supporting broadcast
        applies on the two tensors.

    Also note that if the raw tensor :math:`x` or :math:`y` is rank-1 and
    nontransposed, the prepended or appended dimension :math:`1` will be
    removed after matrix multiplication.

    Args:
        x (Variable): The input variable which is a Tensor or LoDTensor.
        y (Variable): The input variable which is a Tensor or LoDTensor.
        transpose_x (bool): Whether to transpose :math:`x` before multiplication.
        transpose_y (bool): Whether to transpose :math:`y` before multiplication.
        alpha (float): The scale of output. Default 1.0.
        name(str|None): A name for this layer(optional). If set None, the layer
            will be named automatically.

    Returns:
        Variable: The product Tensor variable.

    Examples:
        .. code-block:: python

            # Examples to clarify shapes of the inputs and output
            # x: [B, ..., M, K], y: [B, ..., K, N]
            fluid.layers.matmul(x, y)  # out: [B, ..., M, N]

            # x: [B, M, K], y: [B, K, N]
            fluid.layers.matmul(x, y)  # out: [B, M, N]

            # x: [B, M, K], y: [K, N]
            fluid.layers.matmul(x, y)  # out: [B, M, N]

            # x: [M, K], y: [K, N]
            fluid.layers.matmul(x, y)  # out: [M, N]

            # x: [B, M, K], y: [K]
            fluid.layers.matmul(x, y)  # out: [B, M]

            # x: [K], y: [K]
            fluid.layers.matmul(x, y)  # out: [1]

            # x: [M], y: [N]
            fluid.layers.matmul(x, y, True, True)  # out: [M, N]
    """

    def __check_input(x, y):
        if len(y.shape) > len(x.shape):
            raise ValueError(
                "Invalid inputs for matmul. "
                "x's rank should be always greater than or equal to y'rank.")

        x_shape = list(x.shape)
        y_shape = list(y.shape)
        if len(x_shape) == 1:
            x_shape = [1] + x_shape
        if len(y_shape) == 1:
            y_shape = y_shape + [1]

        # check the inner 2 dimensions
        if transpose_x:
            x_shape[-2], x_shape[-1] = x_shape[-1], x_shape[-2]
        if transpose_y:
            y_shape[-2], y_shape[-1] = y_shape[-1], y_shape[-2]
        if x_shape[-1] != y_shape[-2]:
            raise ValueError("Invalid inputs for matmul.")

        if len(y_shape) > 2:
            for i, dim_x in enumerate(x_shape[:-2]):
                if dim_x != y_shape[i]:
                    raise ValueError("Invalid inputs for matmul.")

    __check_input(x, y)

    helper = LayerHelper('matmul', **locals())
    out = helper.create_variable_for_type_inference(dtype=x.dtype)
    helper.append_op(
        type='matmul',
        inputs={'X': x,
                'Y': y},
        outputs={'Out': out},
        attrs={
            'transpose_X': transpose_x,
            'transpose_Y': transpose_y,
            'alpha': float(alpha),
        })
    return out


def topk(input, k, name=None):
    """
    This operator is used to find values and indices of the k largest entries
    for the last dimension.

    If the input is a vector (1-D Tensor), finds the k largest entries in the vector
    and outputs their values and indices as vectors. Thus values[j] is the j-th
    largest entry in input, and its index is indices[j].

    If the input is a Tensor with higher rank, this operator computes the top k
    entries along the last dimension.

    For example:

    .. code-block:: text

        If:
            input = [[5, 4, 2, 3],
                     [9, 7, 10, 25],
                     [6, 2, 10, 1]]
            k = 2

        Then:
            The first output:
            values = [[5, 4],
                      [10, 25],
                      [6, 10]]

            The second output:
            indices = [[0, 1],
                       [2, 3],
                       [0, 2]]

    Args:
        input(Variable): The input variable which can be a vector or Tensor with
            higher rank.
        k(int):  The number of top elements to look for along the last dimension
                 of input.
        name(str|None): A name for this layer(optional). If set None, the layer
                       will be named automatically.
                       Default: None

    Returns:
        Tuple[Variable]: A tuple with two elements. Each element is a Variable.
        The first one is k largest elements along each last
        dimensional slice. The second one is indices of values
        within the last dimension of input.

    Raises:
        ValueError: If k < 1 or k is not less than the last dimension of input

    Examples:
        .. code-block:: python

            top5_values, top5_indices = layers.topk(input, k=5)
    """
    helper = LayerHelper("top_k", **locals())
    values = helper.create_variable_for_type_inference(dtype=input.dtype)
    indices = helper.create_variable_for_type_inference(dtype="int64")
    helper.append_op(
        type="top_k",
        inputs={"X": [input]},
        outputs={"Out": [values],
                 "Indices": [indices]},
        attrs={"k": k})
    values.stop_gradient = True
    indices.stop_gradient = True
    return values, indices


def edit_distance(input, label, normalized=True, ignored_tokens=None):
    """
    EditDistance operator computes the edit distances between a batch of
    hypothesis strings and their references. Edit distance, also called
    Levenshtein distance, measures how dissimilar two strings are by counting
    the minimum number of operations to transform one string into anthor.
    Here the operations include insertion, deletion, and substitution.

    For example, given hypothesis string A = "kitten" and reference
    B = "sitting", the edit distance is 3 for A will be transformed into B
    at least after two substitutions and one insertion:

    "kitten" -> "sitten" -> "sittin" -> "sitting"

    The input is a LoDTensor consisting of all the hypothesis strings with
    the total number denoted by `batch_size`, and the separation is specified
    by the LoD information. And the `batch_size` reference strings are arranged
    in order in the same way in the input LoDTensor.

    The output contains the `batch_size` results and each stands for the edit
    distance for a pair of strings respectively. If Attr(normalized) is true,
    the edit distance will be divided by the length of reference string.

    Args:
        input(Variable): The indices for hypothesis strings.
        label(Variable): The indices for reference strings.
        normalized(bool, default True): Indicated whether to normalize the edit distance by
                          the length of reference string.
        ignored_tokens(list<int>, default None): Tokens that should be removed before
                                     calculating edit distance.
        name (str): The name of this layer. It is optional.

    Returns:
        Variable: sequence-to-sequence edit distance in shape [batch_size, 1].

    Examples:
        .. code-block:: python

            x = fluid.layers.data(name='x', shape=[1], dtype='float32')
            y = fluid.layers.data(name='y', shape=[1], dtype='float32')
            cost = fluid.layers.edit_distance(input=x,label=y)
    """
    helper = LayerHelper("edit_distance", **locals())

    # remove some tokens from input and labels
    if ignored_tokens is not None and len(ignored_tokens) > 0:
        erased_input = helper.create_variable_for_type_inference(dtype="int64")
        erased_label = helper.create_variable_for_type_inference(dtype="int64")

        helper.append_op(
            type="sequence_erase",
            inputs={"X": [input]},
            outputs={"Out": [erased_input]},
            attrs={"tokens": ignored_tokens})
        input = erased_input

        helper.append_op(
            type="sequence_erase",
            inputs={"X": [label]},
            outputs={"Out": [erased_label]},
            attrs={"tokens": ignored_tokens})
        label = erased_label

    # edit distance op
    edit_distance_out = helper.create_variable_for_type_inference(dtype="int64")
    sequence_num = helper.create_variable_for_type_inference(dtype="int64")
    helper.append_op(
        type="edit_distance",
        inputs={"Hyps": [input],
                "Refs": [label]},
        outputs={"Out": [edit_distance_out],
                 "SequenceNum": [sequence_num]},
        attrs={"normalized": normalized})

    return edit_distance_out, sequence_num


def ctc_greedy_decoder(input, blank, name=None):
    """
    This op is used to decode sequences by greedy policy by below steps:

    1. Get the indexes of max value for each row in input. a.k.a.
       numpy.argmax(input, axis=0).
    2. For each sequence in result of step1, merge repeated tokens between two
       blanks and delete all blanks.

    A simple example as below:

    .. code-block:: text

        Given:

        input.data = [[0.6, 0.1, 0.3, 0.1],
                      [0.3, 0.2, 0.4, 0.1],
                      [0.1, 0.5, 0.1, 0.3],
                      [0.5, 0.1, 0.3, 0.1],

                      [0.5, 0.1, 0.3, 0.1],
                      [0.2, 0.2, 0.2, 0.4],
                      [0.2, 0.2, 0.1, 0.5],
                      [0.5, 0.1, 0.3, 0.1]]

        input.lod = [[4, 4]]

        Then:

        output.data = [[2],
                       [1],
                       [3]]

        output.lod = [[2, 1]]

    Args:

        input(Variable): (LoDTensor<float>), the probabilities of
                         variable-length sequences, which is a 2-D Tensor with
                         LoD information. It's shape is [Lp, num_classes + 1],
                         where Lp is the sum of all input sequences' length and
                         num_classes is the true number of classes. (not
                         including the blank label).
        blank(int): the blank label index of Connectionist Temporal
                    Classification (CTC) loss, which is in thehalf-opened
                    interval [0, num_classes + 1).
        name (str): The name of this layer. It is optional.

    Returns:
        Variable: CTC greedy decode result. If all the sequences in result were
        empty, the result LoDTensor will be [-1] with LoD [[]] and dims [1, 1].

    Examples:
        .. code-block:: python

            x = fluid.layers.data(name='x', shape=[8], dtype='float32')

            cost = fluid.layers.ctc_greedy_decoder(input=x, blank=0)
    """
    helper = LayerHelper("ctc_greedy_decoder", **locals())
    _, topk_indices = topk(input, k=1)

    # ctc align op
    ctc_out = helper.create_variable_for_type_inference(dtype="int64")
    helper.append_op(
        type="ctc_align",
        inputs={"Input": [topk_indices]},
        outputs={"Output": [ctc_out]},
        attrs={"merge_repeated": True,
               "blank": blank})
    return ctc_out


def warpctc(input, label, blank=0, norm_by_times=False, use_cudnn=False):
    """
    An operator integrating the open source Warp-CTC library
    (https://github.com/baidu-research/warp-ctc)
    to compute Connectionist Temporal Classification (CTC) loss.
    It can be aliased as softmax with CTC, since a native softmax activation is
    interated to the Warp-CTC library, to to normlize values for each row of the
    input tensor.

    Args:
       input (Variable): The unscaled probabilities of variable-length sequences,
         which is a 2-D Tensor with LoD information.
         It's shape is [Lp, num_classes + 1], where Lp is the sum of all input
         sequences' length and num_classes is the true number of classes.
         (not including the blank label).
       label (Variable): The ground truth of variable-length sequence,
         which is a 2-D Tensor with LoD information. It is of the shape [Lg, 1],
         where Lg is th sum of all labels' length.
       blank (int, default 0): The blank label index of Connectionist
         Temporal Classification (CTC) loss, which is in the
         half-opened interval [0, num_classes + 1).
       norm_by_times(bool, default false): Whether to normalize the gradients
         by the number of time-step, which is also the sequence's length.
         There is no need to normalize the gradients if warpctc layer was
         follewed by a mean_op.
       use_cudnn (bool, default false): Whether to use cudnn.

    Returns:
        Variable: The Connectionist Temporal Classification (CTC) loss,
        which is a 2-D Tensor of the shape [batch_size, 1].

    Examples:

        .. code-block:: python

            label = fluid.layers.data(shape=[11, 8], dtype='float32', lod_level=1)
            predict = fluid.layers.data(shape=[11, 1], dtype='float32')
            cost = fluid.layers.warpctc(input=predict, label=label)

    """
    helper = LayerHelper('warpctc', **locals())
    loss_out = helper.create_variable_for_type_inference(dtype=input.dtype)
    grad_out = helper.create_variable_for_type_inference(dtype=input.dtype)
    helper.append_op(
        type='warpctc',
        inputs={'Logits': [input],
                'Label': [label]},
        outputs={'WarpCTCGrad': [grad_out],
                 'Loss': [loss_out]},
        attrs={
            'blank': blank,
            'norm_by_times': norm_by_times,
            'use_cudnn': use_cudnn
        })
    return loss_out


def sequence_reshape(input, new_dim):
    """
    **Sequence Reshape Layer**

    This layer will rearrange the input sequences. The new dimension is set by
    user. Length of each sequence is computed according to original length,
    original dimension and new dimension. The following example will help to
    illustrate the function of this layer:

    .. code-block:: text

        x is a LoDTensor:
            x.lod  = [[0, 2, 6]]
            x.data = [[1,  2], [3,  4],
                      [5,  6], [7,  8],
                      [9, 10], [11, 12]]
            x.dims = [6, 2]

        set new_dim = 4

        then out is a LoDTensor:

            out.lod  = [[0, 1, 3]]

            out.data = [[1,  2,  3,  4],
                        [5,  6,  7,  8],
                        [9, 10, 11, 12]]
            out.dims = [3, 4]

    Currently, only 1-level LoDTensor is supported and please make sure
    (original length * original dimension) can be divided by new dimension with
    no remainder for each sequence.

    Args:

       input (Variable): A 2-D LoDTensor with shape being [N, M] where M for dimension.
       new_dim (int): New dimension that the input LoDTensor is reshaped to.

    Returns:

        Variable: Reshaped LoDTensor according to new dimension.

    Examples:
        .. code-block:: python

            x = fluid.layers.data(shape=[5, 20], dtype='float32', lod_level=1)
            x_reshaped = fluid.layers.sequence_reshape(input=x, new_dim=10)
    """
    helper = LayerHelper('sequence_reshape', **locals())
    out = helper.create_variable_for_type_inference(helper.input_dtype())
    helper.append_op(
        type='sequence_reshape',
        inputs={'X': [input]},
        outputs={'Out': [out]},
        attrs={'new_dim': new_dim})
    return out


# FIXME(wuyi): let docstring_checker.py understand @autodoc.
# For now, the comments in c++ use types like Tensor, but in python side
# the type is often "Variable", and arguments may vary.
@templatedoc(op_type="nce")
def nce(input,
        label,
        num_total_classes,
        sample_weight=None,
        param_attr=None,
        bias_attr=None,
        num_neg_samples=None,
        name=None,
        sampler="uniform",
        custom_dist=None,
        seed=0,
        is_sparse=False):
    """
    ${comment}

    Args:
        input (Variable): input variable.
        label (Variable): label.
        num_total_classes (int):${num_total_classes_comment}
        sample_weight (Variable|None): A Variable of shape [batch_size, 1]
            storing a weight for each sample. The default weight for each
            sample is 1.0.
        param_attr (ParamAttr|None): The parameter attribute for learnable parameters/weights
             of nce. If it is set to None or one attribute of ParamAttr, nce
             will create ParamAttr as param_attr. If the Initializer of the param_attr
             is not set, the parameter is initialized with Xavier. Default: None.
        bias_attr (ParamAttr|bool|None): The parameter attribute for the bias of nce.
             If it is set to False, no bias will be added to the output units.
             If it is set to None or one attribute of ParamAttr, nce
             will create ParamAttr as bias_attr. If the Initializer of the bias_attr
             is not set, the bias is initialized zero. Default: None.
        num_neg_samples (int): ${num_neg_samples_comment}
        name (str|None): A name for this layer(optional). If set None, the layer
             will be named automatically. Default: None.
        sampler (str): The sampler used to sample class from negtive classes.
                       It can be 'uniform', 'log_uniform' or 'custom_dist'.
                       default: 'uniform'.
        custom_dist (float[]): A float[] with size=num_total_classes.
                       It is used when sampler is set to 'custom_dist'.
                       custom_dist[i] is the probsbility of i-th class to be sampled.
                       default: None.
        seed (int): The seed used in sampler. default: 0.
        is_sparse(bool): The flag indicating whether to use sparse update, the weight@GRAD and bias@GRAD will be changed to SelectedRows.

    Returns:
        Variable: The output nce loss.

    Examples:
        .. code-block:: python

            window_size = 5
            words = []
            for i in xrange(window_size):
                words.append(layers.data(
                    name='word_{0}'.format(i), shape=[1], dtype='int64'))

            dict_size = 10000
            label_word = int(window_size / 2) + 1

            embs = []
            for i in xrange(window_size):
                if i == label_word:
                    continue

                emb = layers.embedding(input=words[i], size=[dict_size, 32],
                                       param_attr='emb.w', is_sparse=True)
                embs.append(emb)

            embs = layers.concat(input=embs, axis=1)
            loss = layers.nce(input=embs, label=words[label_word],
                          num_total_classes=dict_size, param_attr='nce.w',
                          bias_attr='nce.b')

            #or use custom distribution
            dist = fluid.layers.assign(input=np.array([0.05,0.5,0.1,0.3,0.05]).astype("float32"))
            loss = layers.nce(input=embs, label=words[label_word],
                          num_total_classes=5, param_attr='nce.w',
                          bias_attr='nce.b',
                          num_neg_samples=3,
                          sampler="custom_dist",
                          custom_dist=dist)

    """
    helper = LayerHelper('nce', **locals())
    assert isinstance(input, Variable)
    assert isinstance(label, Variable)

    dim = input.shape[1]
    num_true_class = label.shape[1]
    w = helper.create_parameter(
        attr=helper.param_attr,
        shape=[num_total_classes, dim],
        is_bias=False,
        dtype=input.dtype)
    inputs = {}
    if helper.bias_attr:
        b = helper.create_parameter(
            attr=helper.bias_attr,
            shape=[num_total_classes, 1],
            is_bias=True,
            dtype=input.dtype)
        inputs['Bias'] = b
    cost = helper.create_variable_for_type_inference(dtype=input.dtype)
    sample_logits = helper.create_variable_for_type_inference(dtype=input.dtype)
    sample_labels = helper.create_variable_for_type_inference(dtype=label.dtype)

    inputs['Input'] = input
    inputs['Label'] = label
    inputs['Weight'] = w
    inputs['SampleWeight'] = sample_weight if sample_weight is not None else []

    if sampler == "uniform":
        sampler = 0
    elif sampler == "log_uniform":
        sampler = 1
    elif sampler == "custom_dist":
        assert custom_dist is not None
        # assert isinstance(custom_dist, Variable)

        custom_dist_len = len(custom_dist)
        alias_probs_ = [0] * custom_dist_len
        alias_ = [0] * custom_dist_len
        bigs = []
        littles = []
        for i in range(custom_dist_len):
            normal_prob = custom_dist[i] * custom_dist_len
            if normal_prob - 1.0 > 1e-4:
                bigs.append((i, normal_prob))
            elif 1.0 - normal_prob > 1e-4:
                littles.append((i, normal_prob))
            else:
                alias_probs_[i] = normal_prob
                alias_[i] = -1

        while len(bigs) and len(littles):
            big = bigs.pop(0)
            little = littles.pop(0)

            big_idx = big[0]
            big_prob = big[1]

            alias_probs_[little[0]] = little[1]
            alias_[little[0]] = big_idx
            big_left = big[1] + little[1] - 1
            if big_left - 1.0 > 1e-4:
                bigs.append((big_idx, big_left))
            elif 1.0 - big_left > 1e-4:
                littles.append((big_idx, big_left))
            else:
                alias_probs_[big_idx] = big_left
                alias_[big_idx] = -1

        if len(bigs):
            big = bigs.pop(0)
            alias_probs_[big[0]] = 1.0
            alias_[big[0]] = -1
        if len(littles):
            little = littles.pop(0)
            alias_probs_[little[0]] = 1.0
            alias_[little[0]] = -1

        probs = assign(input=np.array(custom_dist).astype('float32'))
        custom_alias = assign(input=np.array(alias_).astype('int32'))
        custom_alias_probs = assign(
            input=np.array(alias_probs_).astype('float32'))

        inputs['CustomDistProbs'] = probs
        inputs['CustomDistAlias'] = custom_alias
        inputs['CustomDistAliasProbs'] = custom_alias_probs
        sampler = 2
    else:
        raise Exception("Unsupported sampler type.")

    if num_neg_samples is None:
        num_neg_samples = 10
    else:
        num_neg_samples = int(num_neg_samples)

    attrs = {
        'num_total_classes': int(num_total_classes),
        'num_neg_samples': num_neg_samples,
        'seed': seed,
        'sampler': sampler,
        'is_sparse': is_sparse
    }

    helper.append_op(
        type='nce',
        inputs=inputs,
        outputs={
            'Cost': cost,
            'SampleLogits': sample_logits,
            'SampleLabels': sample_labels
        },
        attrs=attrs)
    return cost / (num_neg_samples + 1)


def hsigmoid(input,
             label,
             num_classes,
             param_attr=None,
             bias_attr=None,
             name=None,
             path_table=None,
             path_code=None,
             is_custom=False,
             is_sparse=False):
    """
    The hierarchical sigmoid operator is used to accelerate the training
    process of language model. This operator organizes the classes into a
    complete binary tree, or you can use is_custom to pass your own tree to 
    implement hierarchical. Each leaf node represents a class(a word) and each
    internal node acts as a binary classifier. For each word there's a unique
    path from root to it's leaf node, hsigmoid calculate the cost for each
    internal node on the path, and sum them to get a total cost. hsigmoid can
    achive a acceleration from :math:`O(N)` to :math:`O(logN)`, where :math:`N`
    represents the size of word dict.

    Using default tree you can Refer to `Hierarchical Probabilistic Neural Network Language Model
    <http://www.iro.umontreal.ca/~lisa/pointeurs/hierarchical-nnlm-aistats05.pdf>`_

    And if you want to use the costumed tree by set 'is_custom' as true you may need to do following things first:
        1. using your word dict to build a binary tree, each leaf node should be an word of your word dict
        2. build a dict to store word_id -> word's leaf to root path, we call it path_table.
        3. build a dict to store word_id -> code of word's leaf to root path, we call it path_code. Code
         means label of each binary classification, using 1 indicate true, 0 indicate false.
        4. now, each word should has its path and code along the path, you can pass a batch of path and code 
        related to the same batch of inputs.


    Args:
        input (Variable): The input tensor variable with shape
            :math:`[N \\times D]`, where :math:`N` is the size of mini-batch,
            and :math:`D` is the feature size.
        label (Variable): The tensor variable contains labels of training data.
            It's a tensor with shape is :math:`[N \\times 1]`.
        num_classes: (int), The number of classes, must not be less than 2. with default tree this has to be set, 
            it should never be None under is_custom=False, but while is_custom is true, it should be non leaf num 
            which indicates the num of classes using by binary classify.
        param_attr (ParamAttr|None): The parameter attribute for learnable parameters/weights
             of hsigmoid. If it is set to None or one attribute of ParamAttr, hsigmoid
             will create ParamAttr as param_attr. If the Initializer of the param_attr
             is not set, the parameter is initialized with Xavier. Default: None.
        bias_attr (ParamAttr|bool|None): The parameter attribute for the bias of hsigmoid.
             If it is set to False, no bias will be added to the output units.
             If it is set to None or one attribute of ParamAttr, hsigmoid
             will create ParamAttr as bias_attr. If the Initializer of the bias_attr
             is not set, the bias is initialized zero. Default: None.
        name (str|None): A name for this layer(optional). If set None, the layer
             will be named automatically. Default: None.
        path_table: (Variable|None) this variable can store each batch of samples' path to root, 
            it should be in leaf -> root order
            path_table should have the same shape with path_code, and for each sample i path_table[i] indicates a np.array like 
            structure and each element in this array is indexes in parent nodes' Weight Matrix. 
        path_code:  (Variable|None) this variable can store each batch of samples' code, 
            each code consist with every code of parent nodes. it should be in leaf -> root order
        is_custom: (bool|False)using user defined binary tree instead of default complete binary tree, if costum is 
             set you need to set path_table/path_code/num_classes, otherwise num_classes should be set
        is_sparse: (bool|False)using sparse update instead of dense update, if set, the gradient 
             of W and input will be sparse.

    Returns:
        Out: (LodTensor) The cost of hierarchical sigmoid operator. the shape is [N, 1]

    Examples:

        .. code-block:: python

            x = fluid.layers.data(name='x', shape=[2], dtype='float32')
            y = fluid.layers.data(name='y', shape=[1], dtype='int64')
            out = fluid.layers.hsigmoid(input=x, label=y, num_classes=6)
    """

    helper = LayerHelper('hierarchical_sigmoid', **locals())
    dtype = helper.input_dtype()
    out = helper.create_variable_for_type_inference(dtype)
    pre_out = helper.create_variable_for_type_inference(dtype)
    dim = input.shape[1]
    if ((num_classes is None) or (num_classes < 2)) and (not is_custom):
        raise ValueError(
            "num_classes must not be less than 2 with default tree")

    if (is_custom) and (path_code is None):
        raise ValueError("path_code should not be None with costum tree")
    elif (is_custom) and (path_table is None):
        raise ValueError("path_table should not be None with costum tree")
    elif (is_custom) and (num_classes is None):
        raise ValueError("num_classes should not be None with costum tree")
    else:
        pass

    weights = None

    if not is_custom:
        weights = helper.create_parameter(
            attr=helper.param_attr,
            shape=[num_classes - 1, dim],
            is_bias=False,
            dtype=input.dtype)
    else:
        weights = helper.create_parameter(
            attr=helper.param_attr,
            shape=[num_classes, dim],
            is_bias=False,
            dtype=input.dtype)
    inputs = {
        "X": input,
        "W": weights,
        "PTable": path_table,
        "PathCode": path_code,
        "Label": label
    }
    if helper.bias_attr:
        if not is_custom:
            bias = helper.create_parameter(
                attr=helper.bias_attr,
                shape=[num_classes - 1, 1],
                is_bias=True,
                dtype=input.dtype)
            inputs['Bias'] = bias
        else:
            bias = helper.create_parameter(
                attr=helper.bias_attr,
                shape=[num_classes, 1],
                is_bias=True,
                dtype=input.dtype)
            inputs['Bias'] = bias
    helper.append_op(
        type="hierarchical_sigmoid",
        inputs=inputs,
        outputs={"Out": out,
                 "PreOut": pre_out},
        attrs={"num_classes": num_classes,
               "is_sparse": is_sparse})
    return out


def transpose(x, perm, name=None):
    """
    Permute the dimensions of `input` according to `perm`.

    The `i`-th dimension  of the returned tensor will correspond to the
    perm[i]-th dimension of `input`.

    Args:
        x (Variable): The input Tensor.
        perm (list): A permutation of the dimensions of `input`.
        name (str): The name of this layer. It is optional.

    Returns:
        Variable: A transposed Tensor.

    Examples:
        .. code-block:: python

            # use append_batch_size=False to avoid prepending extra
            # batch size in shape
            x = fluid.layers.data(name='x', shape=[5, 10, 15],
                            dtype='float32', append_batch_size=False)
            x_transposed = layers.transpose(x, perm=[1, 0, 2])
    """

    if len(perm) != len(x.shape):
        raise ValueError(
            "Input(perm) is the permutation of dimensions of Input(input). "
            "It's length shoud be equal to Input(input)'s rank.")
    for idx, dim in enumerate(perm):
        if dim >= len(x.shape):
            raise ValueError(
                "Each element in perm should be less than x's rank. "
                "%d-th element in perm is %d which accesses x's rank %d." %
                (idx, perm[idx], len(x.shape)))

    helper = LayerHelper('transpose', **locals())
    out = helper.create_variable_for_type_inference(x.dtype)
    x_shape = helper.create_variable_for_type_inference(x.dtype)
    helper.append_op(
        type='transpose2',
        inputs={'X': [x]},
        outputs={'Out': [out],
                 'XShape': [x_shape]},
        attrs={'axis': perm})
    return out


def im2sequence(input,
                filter_size=1,
                stride=1,
                padding=0,
                input_image_size=None,
                out_stride=1,
                name=None):
    """
    Extracts image patches from the input tensor to form a tensor of shape
    {input.batch_size * output_height * output_width, filter_size_H *
    filter_size_W * input.channels} which is similar with im2col.
    This op use filter / kernel to scan images and convert these images to
    sequences. After expanding, the number of time step are
    output_height * output_width for an image, in which output_height and
    output_width are calculated by below equation:

    .. math::

        output\_size = 1 + \
            (2 * padding + img\_size - block\_size + stride - 1) / stride

    And the dimension of each time step is block_y * block_x * input.channels.

    Args:
        input (Variable): The input should be a tensor in NCHW format.

        filter_size(int|tuple|None): The filter size. If filter_size is a tuple,
            it must contain two integers, (filter_size_H, filter_size_W).
            Otherwise, the filter will be a square.

        stride(int|tuple): The stride size. If stride is a tuple, it must
            contain two integers, (stride_H, stride_W). Otherwise, the
            stride_H = stride_W = stride. Default: stride = 1.

        padding(int|tuple): The padding size. If padding is a tuple, it can
            contain two integers like (padding_H, padding_W) which means
            padding_up = padding_down = padding_H and
            padding_left = padding_right = padding_W. Or it can use
            (padding_up, padding_left, padding_down, padding_right) to indicate
            paddings of four direction. Otherwise, a scalar padding means
            padding_up = padding_down = padding_left = padding_right = padding
            Default: padding = 0.

        input_image_size(Variable): the input contains image real size.It's dim
            is [batchsize, 2]. It is dispensable.It is just for batch inference.

        out_stride(int|tuple): The scaling of image through CNN. It is
            dispensable. It is valid only when input_image_size is not null.
            If out_stride is tuple,  it must contain two intergers,
            (out_stride_H, out_stride_W). Otherwise,
            the out_stride_H = out_stride_W = out_stride.

        name (int): The name of this layer. It is optional.

    Returns:
        output: The output is a LoDTensor with shape
        {input.batch_size * output_height * output_width,
        filter_size_H * filter_size_W * input.channels}.
        If we regard output as a matrix, each row of this matrix is
        a step of a sequence.

    Examples:

        .. code-block:: text

            Given:

            x = [[[[ 6.  2.  1.]
                   [ 8.  3.  5.]
                   [ 0.  2.  6.]]

                  [[ 2.  4.  4.]
                   [ 6.  3.  0.]
                   [ 6.  4.  7.]]]

                 [[[ 6.  7.  1.]
                   [ 5.  7.  9.]
                   [ 2.  4.  8.]]

                  [[ 1.  2.  1.]
                   [ 1.  3.  5.]
                   [ 9.  0.  8.]]]]

            x.dims = {2, 2, 3, 3}

            And:

            filter = [2, 2]
            stride = [1, 1]
            padding = [0, 0]

            Then:

            output.data = [[ 6.  2.  8.  3.  2.  4.  6.  3.]
                           [ 2.  1.  3.  5.  4.  4.  3.  0.]
                           [ 8.  3.  0.  2.  6.  3.  6.  4.]
                           [ 3.  5.  2.  6.  3.  0.  4.  7.]
                           [ 6.  7.  5.  7.  1.  2.  1.  3.]
                           [ 7.  1.  7.  9.  2.  1.  3.  5.]
                           [ 5.  7.  2.  4.  1.  3.  9.  0.]
                           [ 7.  9.  4.  8.  3.  5.  0.  8.]]

            output.dims = {8, 8}

            output.lod = [[4, 4]]

     Examples:

        .. code-block:: python

            output = fluid.layers.im2sequence(
                input=layer, stride=[1, 1], filter_size=[2, 2])

    """

    if isinstance(filter_size, int):
        filter_size = [filter_size, filter_size]
    if isinstance(stride, int):
        stride = [stride, stride]
    if isinstance(padding, int):
        padding = [padding, padding]
    if len(padding) == 2:
        padding.append(padding[0])
        padding.append(padding[1])
    inputs = {"X": input}
    attrs = {"kernels": filter_size, "strides": stride, "padding": padding}
    if input_image_size:
        if isinstance(out_stride, int):
            out_stride = [out_stride, out_stride]
        inputs["Y"] = input_image_size
        attrs["out_stride"] = out_stride
    helper = LayerHelper('im2sequence', **locals())
    out = helper.create_variable_for_type_inference(dtype=helper.input_dtype())
    helper.append_op(
        type='im2sequence', inputs=inputs, outputs={'Out': out}, attrs=attrs)
    return out


@templatedoc()
def row_conv(input, future_context_size, param_attr=None, act=None):
    """
    ${comment}

    Args:
        input (${x_type}): ${x_comment}.
        future_context_size (int): Future context size. Please note, the shape
            of convolution kernel is [future_context_size + 1, D].
        param_attr (ParamAttr): Attributes of parameters, including
            name, initializer etc.
        act (str): Non-linear activation to be applied to output variable.

    Returns:
        ${out_comment}.

    Examples:
        >>> import paddle.fluid as fluid
        >>> x = fluid.layers.data(name='x', shape=[16],
        >>>                        dtype='float32', lod_level=1)
        >>> out = fluid.layers.row_conv(input=x, future_context_size=2)
    """
    helper = LayerHelper('row_conv', **locals())
    dtype = helper.input_dtype()
    filter_shape = [future_context_size + 1, input.shape[1]]
    filter_param = helper.create_parameter(
        attr=helper.param_attr, shape=filter_shape, dtype=dtype)
    out = helper.create_variable_for_type_inference(dtype)
    helper.append_op(
        type='row_conv',
        inputs={'X': [input],
                'Filter': [filter_param]},
        outputs={'Out': [out]})
    return helper.append_activation(out)


@templatedoc()
def multiplex(inputs, index):
    """
    ${comment}

    >>> import paddle.fluid as fluid
    >>> x1 = fluid.layers.data(name='x1', shape=[4], dtype='float32')
    >>> x2 = fluid.layers.data(name='x2', shape=[4], dtype='float32')
    >>> index = fluid.layers.data(name='index', shape=[1], dtype='int32')
    >>> out = fluid.layers.multiplex(inputs=[x1, x2], index=index)

    Args:
       inputs (list): ${x_comment}.
       index (${ids_type}): ${ids_comment}.

    Returns:
        ${out_comment}.
    """
    helper = LayerHelper('multiplex', **locals())

    if not isinstance(inputs, list) and len(inputs) < 2:
        raise ValueError("inputs should be a list object and contains at least "
                         "2 elements.")

    out = helper.create_variable_for_type_inference(inputs[0].dtype)
    helper.append_op(
        type='multiplex',
        inputs={'X': inputs,
                'Ids': index},
        outputs={'Out': [out]})
    return out


def softmax_with_cross_entropy(logits,
                               label,
                               soft_label=False,
                               ignore_index=-100,
                               numeric_stable_mode=False,
                               return_softmax=False):
    """
    **Softmax With Cross Entropy Operator.**

    Cross entropy loss with softmax is used as the output layer extensively. This
    operator computes the softmax normalized values for each row of the input
    tensor, after which cross-entropy loss is computed. This provides a more
    numerically stable gradient.

    Because this operator performs a softmax on logits internally, it expects
    unscaled logits. This operator should not be used with the output of
    softmax operator since that would produce incorrect results.

    When the attribute soft_label is set false, this operators expects mutually
    exclusive hard labels, each sample in a batch is in exactly one class with a
    probability of 1.0. Each sample in the batch will have a single label.

    The equation is as follows:

    1) Hard label (one-hot label, so every sample has exactly one class)

    .. math::

        loss_j =  -\\text{logit}_{label_j} +
        \\log\\left(\\sum_{i=0}^{K}\\exp(\\text{logit}_i)\\right), j = 1,..., K

    2) Soft label (each sample can have a distribution over all classes)

    .. math::

        loss_j =  -\\sum_{i=0}^{K}\\text{label}_i
        \\left(\\text{logit}_i - \\log\\left(\\sum_{i=0}^{K}
        \\exp(\\text{logit}_i)\\right)\\right), j = 1,...,K

    3) If numeric_stable_mode is True, softmax is calculated first by:

    .. math::

        max_j = \\max_{i=0}^{K}{\\text{logit}_i}

        log\\_max\\_sum_j = \\log\\sum_{i=0}^{K}\\exp(logit_i - max_j)

        softmax_j = \\exp(logit_j - max_j - {log\\_max\\_sum}_j)

    and then cross entropy loss is calculated by softmax and label.

    Args:
        logits (Variable): The unscaled log probabilities, which is a 2-D tensor
            with shape [N x K]. N is the batch_size, and K is the class number.
        label (Variable): The ground truth which is a 2-D tensor. If soft_label
            is set to false, Label is a Tensor<int64> with shape [N x 1]. If
            soft_label is set to true, Label is a Tensor<float/double> with
        soft_label (bool): A flag to indicate whether to interpretate the given
            labels as soft labels. By default, `soft_label` is set to False.
        ignore_index (int): Specifies a target value that is ignored and does
                            not contribute to the input gradient. Only valid
                            if soft_label is set to False. Default: -100
        numeric_stable_mode (bool): A flag to indicate whether to use a more
                                    numerically stable algorithm. Only valid
                                    when soft_label is False and GPU is used.
                                    When soft_label is True or CPU is used,
                                    the algorithm is always numerically stable.
                                    Note that the speed may be slower when use
                                    stable algorithm. Default: False
        return_softmax (bool): A flag indicating whether to return the softmax
                               along with the cross entropy loss. Default: False

    Returns:
        Variable or Tuple of two Variables: Return the cross entropy loss if
                              `return_softmax` is False, otherwise the tuple
                              (loss, softmax), where the cross entropy loss is
                              a 2-D tensor with shape [N x 1], and softmax is a
                              2-D tensor with shape [N x K].

    Examples:
        .. code-block:: python

            data = fluid.layers.data(name='data', shape=[128], dtype='float32')
            label = fluid.layers.data(name='label', shape=[1], dtype='int64')
            fc = fluid.layers.fc(input=data, size=100)
            out = fluid.layers.softmax_with_cross_entropy(
                logits=fc, label=label)
    """
    helper = LayerHelper('softmax_with_cross_entropy', **locals())
    softmax = helper.create_variable_for_type_inference(dtype=logits.dtype)
    loss = helper.create_variable_for_type_inference(dtype=logits.dtype)
    helper.append_op(
        type='softmax_with_cross_entropy',
        inputs={'Logits': logits,
                'Label': label},
        outputs={'Softmax': softmax,
                 'Loss': loss},
        attrs={
            'soft_label': soft_label,
            'ignore_index': ignore_index,
            'numeric_stable_mode': numeric_stable_mode
        })

    if return_softmax:
        return loss, softmax

    return loss


def smooth_l1(x, y, inside_weight=None, outside_weight=None, sigma=None):
    """
    This layer computes the smooth L1 loss for Variable :attr:`x` and :attr:`y`.
    It takes the first dimension of :attr:`x` and :attr:`y` as batch size.
    For each instance, it computes the smooth L1 loss element by element first
    and then sums all the losses. So the shape of ouput Variable is
    [batch_size, 1].

    Args:
        x (Variable): A tensor with rank at least 2. The input value of smooth
            L1 loss op with shape [batch_size, dim1, ..., dimN].
        y (Variable): A tensor with rank at least 2. The target value of smooth
            L1 loss op with same shape as :attr:`x`.
        inside_weight (Variable|None):  A tensor with rank at least 2. This
            input is optional and should have same shape with :attr:`x`. If
            provided, the result of (:attr:`x` - :attr:`y`) will be multiplied
            by this tensor element by element.
        outside_weight (Variable|None): A tensor with rank at least 2. This
            input is optional and should have same shape with :attr:`x`. If
            provided, the out smooth L1 loss will be multiplied by this tensor
            element by element.
        sigma (float|None): Hyper parameter of smooth L1 loss layer. A float
           scalar with default value 1.0.

    Returns:
        Variable: The output smooth L1 loss with shape [batch_size, 1].

    Examples:
        .. code-block:: python

            data = fluid.layers.data(name='data', shape=[128], dtype='float32')
            label = fluid.layers.data(
                name='label', shape=[100], dtype='float32')
            fc = fluid.layers.fc(input=data, size=100)
            out = fluid.layers.smooth_l1(x=fc, y=label)
    """

    helper = LayerHelper('smooth_l1_loss', **locals())
    diff = helper.create_variable_for_type_inference(dtype=x.dtype)
    loss = helper.create_variable_for_type_inference(dtype=x.dtype)
    helper.append_op(
        type='smooth_l1_loss',
        inputs={
            'X': x,
            'Y': y,
            'InsideWeight': inside_weight,
            'OutsideWeight': outside_weight
        },
        outputs={'Diff': diff,
                 'Out': loss},
        attrs={'sigma': sigma})
    return loss


def one_hot(input, depth):
    """
    This layer creates the one-hot representations for input indices.

    Args:
        input(Variable): Input indices, last dimension must be 1.
        depth(scalar): An interger defining the depth of the one-hot dimension.

    Returns:
        Variable: The one-hot representations of input.

    Examples:
        .. code-block:: python

            label = layers.data(name="label", shape=[1], dtype="float32")
            one_hot_label = layers.one_hot(input=label, depth=10)
    """
    helper = LayerHelper("one_hot", **locals())
    one_hot_out = helper.create_variable_for_type_inference(dtype='float32')
    helper.append_op(
        type="one_hot",
        inputs={'X': input},
        attrs={'depth': depth},
        outputs={'Out': one_hot_out})
    return one_hot_out


def autoincreased_step_counter(counter_name=None, begin=1, step=1):
    """
    Create an auto-increase variable
    which will be automatically increased by 1 every mini-batch
    Return the run counter of the main program, default is started from 1.

    Args:
        counter_name(str): The counter name, default is '@STEP_COUNTER@'.
        begin(int): The first value of this counter.
        step(int): The increment step between each execution.

    Returns:
        Variable: The global run counter.

    Examples:
        .. code-block:: python

           global_step = fluid.layers.autoincreased_step_counter(
               counter_name='@LR_DECAY_COUNTER@', begin=begin, step=1)
    """
    helper = LayerHelper('global_step_counter')
    if counter_name is None:
        counter_name = '@STEP_COUNTER@'
    counter, is_new_var = helper.create_or_get_global_variable(
        name=counter_name, dtype='int64', shape=[1], persistable=True)
    if is_new_var:
        helper.set_variable_initializer(
            counter, initializer=Constant(
                value=begin - 1, force_cpu=True))
        helper.main_program.global_block()._prepend_op(
            type='increment',
            inputs={'X': [counter]},
            outputs={'Out': [counter]},
            attrs={'step': float(step)})
        counter.stop_gradient = True

    return counter


def reshape(x, shape, actual_shape=None, act=None, inplace=False, name=None):
    """
    Gives a new shape to the input Tensor without changing its data.

    The target shape can be given by :attr:`shape` or :attr:`actual_shape`.
    :attr:`shape` is a list of integer while :attr:`actual_shape` is a tensor
    variable. :attr:`actual_shape` has a higher priority than :attr:`shape`
    if it is provided, while :attr:`shape` still should be set correctly to
    gurantee shape inference in compile-time.

    Some tricks exist when specifying the target shape.

    1. -1 means the value of this dimension is inferred from the total element
    number of x and remaining dimensions. Thus one and only one dimension can
    be set -1.

    2. 0 means the actual dimension value is going to be copied from the
    corresponding dimension of x. The indice of 0s in shape can not exceed
    Rank(X).

    Here are some examples to explain it.

    1. Given a 3-D tensor x with a shape [2, 4, 6], and the target shape
    is [6, 8], the reshape operator will transform x into a 2-D tensor with
    shape [6, 8] and leaving x's data unchanged.

    2. Given a 3-D tensor x with a shape [2, 4, 6], and the target shape
    specified is [2, 3, -1, 2], the reshape operator will transform x into a
    4-D tensor with shape [2, 3, 4, 2] and leaving x's data unchanged. In this
    case, one dimension of the target shape is set to -1, the value of this
    dimension is inferred from the total element number of x and remaining
    dimensions.

    3. Given a 3-D tensor x with a shape [2, 4, 6], and the target shape
    is [-1, 0, 3, 2], the reshape operator will transform x into a 4-D tensor
    with shape [2, 4, 3, 2] and leaving x's data unchanged. In this case,
    besides -1, 0 means the actual dimension value is going to be copied from
    the corresponding dimension of x.

    Args:
        x(variable): The input tensor.
        shape(list): The new shape. At most one dimension of the new shape can
                     be -1.
        actual_shape(variable): An optional input. If provided, reshape
                                according to this given shape rather than
                                :attr:`shape` specifying shape. That is to
                                say :attr:`actual_shape` has a higher priority
                                than :attr:`shape`.
        act (str): The non-linear activation to be applied to the reshaped tensor
                   variable.
        inplace(bool): Must use :attr:`False` if :attr:`x` is used in multiple
                       operators. If this flag is set :attr:`True`, reuse input
                       :attr:`x` to reshape, which will change the shape of
                       tensor variable :attr:`x` and might cause errors when
                       :attr:`x` is used in multiple operators. If :attr:`False`,
                       preserve the shape :attr:`x` and create a new output tensor
                       variable whose data is copied from input x but reshaped.
        name (str): The name of this layer. It is optional.

    Returns:
        Variable: The reshaped tensor variable if :attr:`act` is None. It is a \
                  new tensor variable if :attr:`inplace` is :attr:`False`, \
                  otherwise it is :attr:`x`. If :attr:`act` is not None, return \
                  the activated tensor variable.

    Raises:
        TypeError: if actual_shape is neither Variable nor None.

    Examples:
        .. code-block:: python

            data = fluid.layers.data(
                name='data', shape=[2, 4, 6], dtype='float32')
            reshaped = fluid.layers.reshape(
                x=data, shape=[-1, 0, 3, 2], inplace=True)
    """

    if not (isinstance(shape, list) or isinstance(shape, tuple)):
        raise ValueError("Input shape must be a python list or tuple.")
    inputs = {"X": x}
    if isinstance(actual_shape, Variable):
        inputs["Shape"] = actual_shape
    elif actual_shape is not None:
        raise TypeError("actual_shape should either be Variable or None")

    # Validate the shape
    unk_dim_idx = -1
    for dim_idx, dim_size in enumerate(shape):
        if dim_size == -1:
            assert unk_dim_idx == -1, (
                "Only one dimension in shape can be unknown.")
            unk_dim_idx = dim_idx
        elif dim_size == 0:
            assert dim_idx < len(x.shape), (
                "The indice of 0s in shape can not exceed Rank(X).")
        else:
            assert dim_size > 0, (
                "Each dimension size given in shape must not be negtive "
                "except one unknown dimension.")

    helper = LayerHelper("reshape2", **locals())
    out = x if inplace else helper.create_variable_for_type_inference(
        dtype=x.dtype)
    x_shape = helper.create_variable_for_type_inference(dtype=x.dtype)
    helper.append_op(
        type="reshape2",
        inputs=inputs,
        attrs={"shape": shape},
        outputs={"Out": out,
                 "XShape": x_shape})

    return helper.append_activation(out)


def squeeze(input, axes, name=None):
    """
    Remove single-dimensional entries from the shape of a tensor. Takes a
    parameter axes with a list of axes to squeeze. If axes is not provided, all
    the single dimensions will be removed from the shape. If an axis is
    selected with shape entry not equal to one, an error is raised.

    Examples:
    Case 1:
      Given
        X.shape = (1, 3, 1, 5)
      and
        axes = [0]
      we get:
        Out.shape = (3, 1, 5)
      Case 2:
        Given
          X.shape = (1, 3, 1, 5)
        and
          axes = []
        we get:
          Out.shape = (3, 5)

    Args:
        input (Variable): The input variable to be squeezed.
        axes (list): List of integers, indicating the dimensions to be squeezed.
        name (str|None): Name for this layer.

    Returns:
        Variable: Output squeezed variable.

    Examples:
        .. code-block:: python

            x = layers.data(name='x', shape=[5, 1, 10])
            y = layers.sequeeze(input=x, axes=[1])
    """
    helper = LayerHelper("squeeze", **locals())
    out = helper.create_variable_for_type_inference(dtype=input.dtype)
    x_shape = helper.create_variable_for_type_inference(dtype=input.dtype)
    helper.append_op(
        type="squeeze2",
        inputs={"X": input},
        attrs={"axes": axes},
        outputs={"Out": out,
                 "XShape": x_shape})

    return out


def unsqueeze(input, axes, name=None):
    """
    Insert single-dimensional entries to the shape of a tensor. Takes one
    required argument axes, a list of dimensions that will be inserted.
    Dimension indices in axes are as seen in the output tensor.

    For example:
      Given a tensor such that tensor with shape [3, 4, 5],
      then Unsqueezed tensor with axes=[0, 4] has shape [1, 3, 4, 5, 1].

    Args:
        input (Variable): The input variable to be unsqueezed.
        axes (list): List of integers, indicating the dimensions to be inserted.
        name (str|None): Name for this layer.

    Returns:
        Variable: Output unsqueezed variable.

    Examples:
        .. code-block:: python

            x = layers.data(name='x', shape=[5, 10])
            y = layers.unsequeeze(input=x, axes=[1])
    """
    helper = LayerHelper("unsqueeze", **locals())
    out = helper.create_variable_for_type_inference(dtype=input.dtype)
    x_shape = helper.create_variable_for_type_inference(dtype=input.dtype)
    helper.append_op(
        type="unsqueeze2",
        inputs={"X": input},
        attrs={"axes": axes},
        outputs={"Out": out,
                 "XShape": x_shape})

    return out


def lod_reset(x, y=None, target_lod=None):
    """
    Set LoD of :attr:`x` to a new one specified by :attr:`y` or
    :attr:`target_lod`. When :attr:`y` provided, :attr:`y.lod` would be
    considered as target LoD first, otherwise :attr:`y.data` would be
    considered as target LoD. If :attr:`y` is not provided, target LoD should
    be specified by :attr:`target_lod`. If target LoD is specified by
    :attr:`Y.data` or :attr:`target_lod`, only one level LoD is supported.

    .. code-block:: text

        * Example 1:

            Given a 1-level LoDTensor x:
                x.lod =  [[ 2,           3,                   1 ]]
                x.data = [[1.0], [2.0], [3.0], [4.0], [5.0], [6.0]]
                x.dims = [6, 1]

            target_lod: [4, 2]

            then we get a 1-level LoDTensor:
                out.lod =  [[4,                          2]]
                out.data = [[1.0], [2.0], [3.0], [4.0], [5.0], [6.0]]
                out.dims = [6, 1]

        * Example 2:

            Given a 1-level LoDTensor x:
                x.lod =  [[2,            3,                   1]]
                x.data = [[1.0], [2.0], [3.0], [4.0], [5.0], [6.0]]
                x.dims = [6, 1]

            y is a Tensor:
                y.data = [[2, 4]]
                y.dims = [1, 3]

            then we get a 1-level LoDTensor:
                out.lod =  [[2,            4]]
                out.data = [[1.0], [2.0], [3.0], [4.0], [5.0], [6.0]]
                out.dims = [6, 1]

        * Example 3:

            Given a 1-level LoDTensor x:
                x.lod =  [[2,            3,                   1]]
                x.data = [[1.0], [2.0], [3.0], [4.0], [5.0], [6.0]]
                x.dims = [6, 1]

            y is a 2-level LoDTensor:
                y.lod =  [[2, 2], [2, 2, 1, 1]]
                y.data = [[1.1], [2.1], [3.1], [4.1], [5.1], [6.1]]
                y.dims = [6, 1]

            then we get a 2-level LoDTensor:
                out.lod =  [[2, 2], [2, 2, 1, 1]]
                out.data = [[1.0], [2.0], [3.0], [4.0], [5.0], [6.0]]
                out.dims = [6, 1]

    Args:
        x (Variable): Input variable which could be a Tensor or LodTensor.
        y (Variable|None): If provided, output's LoD would be derived
                           from :attr:`y`.
        target_lod (list|tuple|None): One level LoD which should be considered
                                      as target LoD when :attr:`y` not provided.

    Returns:
        Variable: Output variable with LoD specified by this layer.

    Raises:
        ValueError: If :attr:`y` and :attr:`target_lod` are both None.

    Examples:
        .. code-block:: python

            x = layers.data(name='x', shape=[10])
            y = layers.data(name='y', shape=[10, 20], lod_level=2)
            out = layers.lod_reset(x=x, y=y)
    """
    helper = LayerHelper("lod_reset", **locals())
    out = helper.create_variable_for_type_inference(dtype=x.dtype)
    if y is not None:
        helper.append_op(
            type="lod_reset", inputs={'X': x,
                                      'Y': y}, outputs={'Out': out})
    elif target_lod is not None:
        helper.append_op(
            type="lod_reset",
            inputs={'X': x},
            attrs={'target_lod': target_lod},
            outputs={'Out': out})
    else:
        raise ValueError("y and target_lod should not be both None.")

    return out


def lrn(input, n=5, k=1.0, alpha=1e-4, beta=0.75, name=None):
    """
    Local Response Normalization Layer. This layer performs a type of
    "lateral inhibition" by normalizing over local input regions.

    The formula is as follows:

    .. math::

      Output(i, x, y) = Input(i, x, y) / \\left(k + \\alpha \\sum\\limits^{\\min(C, c + n/2)}_{j = \\max(0, c - n/2)}(Input(j, x, y))^2\\right)^{\\beta}

    In the above equation:

    * :math:`n`: The number of channels to sum over.
    * :math:`k`: The offset (avoid being divided by 0).
    * :math:`alpha`: The scaling parameter.
    * :math:`beta`: The exponent parameter.

    Refer to `ImageNet Classification with Deep Convolutional Neural Networks
    <https://papers.nips.cc/paper/4824-imagenet-classification-with-deep-convolutional-neural-networks.pdf>`_

    Args:
        input (Variable): The input tensor of this layer, and the dimension of input tensor must be 4.
        n (int, default 5): The number of channels to sum over.
        k (float, default 1.0): An offset (usually positive to avoid dividing by 0).
        alpha (float, default 1e-4): The scaling parameter.
        beta (float, default 0.75): The exponent.
        name (str, default None): A name for this operation.

    Raises:
        ValueError: If rank of the input tensor is not 4.

    Returns:
        A tensor variable storing the transformation result.

    Examples:
        .. code-block:: python

          data = fluid.layers.data(
              name="data", shape=[3, 112, 112], dtype="float32")
          lrn = fluid.layers.lrn(input=data)
    """
    helper = LayerHelper('lrn', **locals())
    dtype = helper.input_dtype()
    input_shape = input.shape
    dims = len(input_shape)

    if dims != 4:
        raise ValueError(
            "dims of input must be 4(not %d), and it's order must be NCHW" %
            (dims))

    mid_out = helper.create_variable_for_type_inference(
        dtype=dtype, stop_gradient=True)
    lrn_out = helper.create_variable_for_type_inference(dtype)
    helper.append_op(
        type="lrn",
        inputs={"X": input},
        outputs={
            "Out": lrn_out,
            "MidOut": mid_out,
        },
        attrs={"n": n,
               "k": k,
               "alpha": alpha,
               "beta": beta})

    return lrn_out


def pad(x, paddings, pad_value=0., name=None):
    """
    Pads a tensor with a constant value given by :attr:`pad_value`, and the
    padded width is specified by :attr:`paddings`.

    Specifically, the number of values padded before the contents of :attr:`x`
    in dimension :attr:`i` is indicated by :attr:`paddings[i]`, and the number
    of values padded after the contents of :attr:`x` in dimension :attr:`i` is
    indicated by :attr:`paddings[i+1]`.

    See below for an example.

    .. code-block:: text

        Given:
            x = [[1, 2], [3, 4]]

            paddings = [0, 1, 1, 2]

            pad_value = 0

        Return:

            out = [[0, 1, 2, 0, 0]
                   [0, 3, 4, 0, 0]
                   [0, 0, 0, 0, 0]]

    Args:
        x (Variable): The input tensor variable.
        paddings (list): A list of integers. Its elements specify the padded
                         width before and after for each dimension in turn.
                         The length of :attr:paddings must be
                         :math:`rank(x) \\times 2`.
        pad_value (float): The constant value used to pad.
        name(str|None): A name for this layer(optional). If set None, the layer
                        will be named automatically.

    Returns:
        Variable: The padded tensor variable.

    Examples:
        .. code-block:: python

            # x is a rank 2 tensor variable.
            out = fluid.layers.pad(
                x=x, paddings=[0, 1, 1, 2], pad_value=0.)
    """
    helper = LayerHelper('pad', input=x, **locals())
    dtype = helper.input_dtype()
    out = helper.create_variable_for_type_inference(dtype)
    helper.append_op(
        type='pad',
        inputs={'X': x},
        outputs={'Out': out},
        attrs={'paddings': paddings,
               'pad_value': float(pad_value)})
    return out


def pad_constant_like(x, y, pad_value=0., name=None):
    """
    Pad input(Y) with :attr:`pad_value`, the number of values padded to
    the edges of each axis is specified by the difference of the shape
    of X and Y. ((0, shape_x_0 - shape_y_0), ... (0, shape_x_n - shape_y_n))
    unique pad widths for each axis. The input should be a k-D
    tensor(k > 0 and k < 7).

    See below for an example.

    .. code-block:: text

        Given:
            X = [[[[ 0,  1,  2],
                   [ 3,  4,  5]],
                  [[ 6,  7,  8],
                   [ 9, 10, 11]],
                  [[12, 13, 14],
                   [15, 16, 17]]],
                 [[[18, 19, 20],
                   [21, 22, 23]],
                  [[24, 25, 26],
                   [27, 28, 29]],
                  [[30, 31, 32],
                   [33, 34, 35]]]]
            X.shape = (2, 3, 2, 3)

            Y = [[[[35, 36, 37]],
                  [[38, 39, 40]],
                  [[41, 42, 43]]]]
            Y.shape = (1, 3, 1, 3)

    And
        pad_value = -1,

    Return:
        Out = [[[[35, 36, 37],
                  [-1, -1, -1]],
                [[38, 39, 40],
                  [-1, -1, -1]],
                 [[41, 42, 43],
                  [-1, -1, -1]]],
                [[[-1, -1, -1],
                  [-1, -1, -1]],
                 [[-1, -1, -1],
                  [-1, -1, -1]],
                 [[-1, -1, -1],
                  [-1, -1, -1]]]]
        Out.shape = (2, 3, 2, 3)

    Args:
        x (Variable): The input tensor variable.
        y (Variable): The input tensor variable.
        pad_value (float): The constant value used to pad.
        name(str|None): A name for this layer(optional). If set None, the layer
                        will be named automatically.

    Returns:
        Variable: The padded tensor variable.

    Examples:
        .. code-block:: python

            # x is a rank 4 tensor variable, x.shape = (2, 3, 2, 3)
            # y is a rank 4 tensor variable, y.shape = (1, 3, 1, 3)
            out = fluid.layers.pad_constant_like(x=x, y=y, pad_value=0.)
            # out is a rank 4 tensor variable, and out.shape = [2, 3 ,2 , 3]
    """
    helper = LayerHelper('pad_constant_like', input=x, **locals())
    dtype = helper.input_dtype()
    out = helper.create_variable_for_type_inference(dtype)
    helper.append_op(
        type='pad_constant_like',
        inputs={'X': x,
                'Y': y},
        outputs={'Out': out},
        attrs={'pad_value': float(pad_value)})
    return out


def label_smooth(label,
                 prior_dist=None,
                 epsilon=0.1,
                 dtype="float32",
                 name=None):
    """
    Label smoothing is a mechanism to regularize the classifier layer and is
    called label-smoothing regularization (LSR).

    Label smoothing is proposed to encourage the model to be less confident,
    since optimizing the log-likelihood of the correct label directly may
    cause overfitting and reduce the ability of the model to adapt. Label
    smoothing replaces the ground-truth label :math:`y` with the weighted sum
    of itself and some fixed distribution :math:`\mu`. For class :math:`k`,
    i.e.

    .. math::

        \\tilde{y_k} = (1 - \epsilon) * y_k + \epsilon * \mu_k,

    where :math:`1 - \epsilon` and :math:`\epsilon` are the weights
    respectively, and :math:`\\tilde{y}_k` is the smoothed label. Usually
    uniform distribution is used for :math:`\mu`.

    See more details about label smoothing in https://arxiv.org/abs/1512.00567.

    Args:
        label(Variable): The input variable containing the label data. The
                          label data should use one-hot representation.
        prior_dist(Variable): The prior distribution to be used to smooth
                              labels. If not provided, an uniform distribution
                              is used. The shape of :attr:`prior_dist` should
                              be :math:`(1, class\_num)`.
        epsilon(float): The weight used to mix up the original ground-truth
                        distribution and the fixed distribution.
        dtype(np.dtype|core.VarDesc.VarType|str): The type of data : float32,
                                                  float_64, int etc.
        name(str|None): A name for this layer(optional). If set None, the layer
                        will be named automatically.

    Returns:
        Variable: The tensor variable containing the smoothed labels.

    Examples:
        .. code-block:: python

            label = layers.data(name="label", shape=[1], dtype="float32")
            one_hot_label = layers.one_hot(input=label, depth=10)
            smooth_label = layers.label_smooth(
                label=one_hot_label, epsilon=0.1, dtype="float32")
    """
    if epsilon > 1. or epsilon < 0.:
        raise ValueError("The value of epsilon must be between 0 and 1.")
    helper = LayerHelper("label_smooth", **locals())
    label.stop_gradient = True
    smooth_label = helper.create_variable_for_type_inference(dtype)
    helper.append_op(
        type="label_smooth",
        inputs={"X": label,
                "PriorDist": prior_dist} if prior_dist else {"X": label},
        outputs={"Out": smooth_label},
        attrs={"epsilon": float(epsilon)})
    return smooth_label


@templatedoc()
def roi_pool(input, rois, pooled_height=1, pooled_width=1, spatial_scale=1.0):
    """
    ${comment}

    Args:
        input (Variable): ${x_comment}
        rois (Variable): ROIs (Regions of Interest) to pool over.
        pooled_height (integer): ${pooled_height_comment} Default: 1
        pooled_width (integer): ${pooled_width_comment} Default: 1
        spatial_scale (float): ${spatial_scale_comment} Default: 1.0

    Returns:
        Variable: ${out_comment}.

    Examples:
        .. code-block:: python

            pool_out = fluid.layers.roi_pool(input=x, rois=rois, 7, 7, 1.0)
    """
    helper = LayerHelper('roi_pool', **locals())
    dtype = helper.input_dtype()
    pool_out = helper.create_variable_for_type_inference(dtype)
    argmaxes = helper.create_variable_for_type_inference(dtype='int32')
    helper.append_op(
        type="roi_pool",
        inputs={"X": input,
                "ROIs": rois},
        outputs={"Out": pool_out,
                 "Argmax": argmaxes},
        attrs={
            "pooled_height": pooled_height,
            "pooled_width": pooled_width,
            "spatial_scale": spatial_scale
        })
    return pool_out


@templatedoc()
def roi_align(input,
              rois,
              pooled_height=1,
              pooled_width=1,
              spatial_scale=1.0,
              sampling_ratio=-1,
              name=None):
    """
    ${comment}

    Args:
        input (Variable): ${x_comment}
        rois (Variable): ROIs (Regions of Interest) to pool over.
        pooled_height (integer): ${pooled_height_comment} Default: 1
        pooled_width (integer): ${pooled_width_comment} Default: 1
        spatial_scale (float): ${spatial_scale_comment} Default: 1.0
        sampling_ratio(intger): ${sampling_ratio_comment} Default: -1

    Returns:
        Variable: ${out_comment}.
    Examples:
        .. code-block:: python

            align_out = fluid.layers.roi_align(input=x,
                                               rois=rois,
                                               pooled_height=7,
                                               pooled_width=7,
                                               spatial_scale=0.5,
                                               sampling_ratio=-1)
    """
    helper = LayerHelper('roi_align', **locals())
    dtype = helper.input_dtype()
    align_out = helper.create_variable_for_type_inference(dtype)
    helper.append_op(
        type="roi_align",
        inputs={"X": input,
                "ROIs": rois},
        outputs={"Out": align_out},
        attrs={
            "pooled_height": pooled_height,
            "pooled_width": pooled_width,
            "spatial_scale": spatial_scale,
            "sampling_ratio": sampling_ratio
        })
    return align_out


def dice_loss(input, label, epsilon=0.00001):
    """
    Dice loss for comparing the similarity of two batch of data,
    usually is used for binary image segmentation i.e. labels are binary.
    The dice loss can be defined as below equation:

    .. math::

        dice\_loss &= 1 - \\frac{2 * intersection\_area}{total\_area} \\\\
                  &= \\frac{(total\_area - intersection\_area) - intersection\_area}{total\_area} \\\\
                  &= \\frac{(union\_area - intersection\_area)}{total\_area}


    Args:
        input (Variable): The predictions with rank>=2. The first dimension is batch size,
                          and the last dimension is class number.
        label (Variable): The groud truth with the same rank with input. The first dimension
                          is batch size, and the last dimension is 1.
        epsilon (float): The epsilon will be added to the numerator and denominator.
                         If both input and label are empty, it makes sure dice is 1.
                         Default: 0.00001

    Returns:
        dice_loss (Variable): The dice loss with shape [1].

    Examples:
        .. code-block:: python

            predictions = fluid.layers.softmax(x)
            loss = fluid.layers.dice_loss(input=predictions, label=label, 2)
    """
    label = one_hot(label, depth=input.shape[-1])
    reduce_dim = list(range(1, len(input.shape)))
    inse = reduce_sum(input * label, dim=reduce_dim)
    dice_denominator = reduce_sum(
        input, dim=reduce_dim) + reduce_sum(
            label, dim=reduce_dim)
    dice_score = 1 - inse * 2 / (dice_denominator + epsilon)
    return reduce_mean(dice_score)


def image_resize(input,
                 out_shape=None,
                 scale=None,
                 name=None,
                 resample='BILINEAR',
                 actual_shape=None):
    """
    **Resize a Batch of Images**

    The input must be a tensor of the shape (num_batches, channels, in_h, in_w),
    and the resizing only applies on the last two dimensions(hight and width).

    Supporting resample methods:

        'BILINEAR' : Bilinear interpolation
        'NEAREST' : Nearest neighbor interpolation

    Args:
        input (Variable): The input tensor of image resize layer,
                          This is a 4-D tensor of the shape
                          (num_batches, channels, in_h, in_w).
        out_shape(list|tuple|Variable|None): Output shape of image resize
                                    layer, the shape is (out_h, out_w).
                                    Default: None
        scale(float|None): The multiplier for the input height or width.
                         At least one of out_shape or scale must be set.
                         And out_shape has a higher priority than scale.
                         Default: None
        name(str|None): A name for this layer(optional). If set None, the layer
                        will be named automatically.
        resample(str): The resample method. It supports 'BILINEAR' and 'NEAREST'
                       currently.
                       Default: 'BILINEAR'
        actual_shape(Variable): An optional input to specify output shape
                                dynamically. If provided, image resize
                                according to this given shape rather than
                                :attr:`out_shape` and :attr:`scale` specifying
                                shape. That is to say actual_shape has the
                                highest priority. It is recommended to use
                                actual_shape instead of :attr:`out_shape` if you
                                want to specify output shape dynamically. When
                                using actual_shape to specify output shape, one of
                                :attr:`out_shape` and :attr:`scale` should also be
                                set, otherwise errors would be occured in graph
                                constructing stage.
                                Default: None

    Returns:
        Variable: The output is a 4-D tensor of the shape
        (num_batches, channls, out_h, out_w).

    Raises:
        TypeError: out_shape should be a list or tuple or Variable.
        TypeError: actual_shape should either be Variable or None.
        ValueError: The 'resample' of image_resize can only be 'BILINEAR'
                    or 'NEAREST' currently.
        ValueError: One of out_shape and scale must not be None.
        ValueError: out_shape length should be 2.

    Examples:
        .. code-block:: python

            out = fluid.layers.image_resize(input, out_shape=[12, 12], resample="NEAREST")
    """
    resample_methods = {
        'BILINEAR': 'bilinear',
        'NEAREST': 'nearest',
    }
    if resample not in resample_methods:
        raise ValueError(
            "The 'resample' of image_resize can only be 'BILINEAR' or 'NEAREST' currently."
        )
    resample_type = resample_methods[resample]
    if out_shape is None and scale is None:
        raise ValueError("One of out_shape and scale must not be None.")
    helper = LayerHelper('{}_interp'.format(resample_type), **locals())
    dtype = helper.input_dtype()

    def _is_list_or_turple_(data):
        return (isinstance(data, list) or isinstance(data, tuple))

    out_h = 0
    out_w = 0
    inputs = {"X": input}
    if out_shape is not None:
        if isinstance(out_shape, Variable):
            warnings.warn("out_shape as Variable type is deprecated, \
                    it is recommended to use actual_shape instead of \
                    out_shape to specify output shape dynamically.")
            inputs['OutSize'] = out_shape
        elif not (_is_list_or_turple_(out_shape)):
            raise TypeError("out_shape should be a list or tuple or Variable.")
        elif len(out_shape) != 2:
            raise ValueError("out_shape length should be 2.")

        out_shape = list(map(int, out_shape))
        out_h = out_shape[0]
        out_w = out_shape[1]
    else:
        out_h = int(input.shape[2] * scale)
        out_w = int(input.shape[3] * scale)

    if isinstance(actual_shape, Variable):
        inputs["OutSize"] = actual_shape
    elif actual_shape is not None:
        raise TypeError("actual_shape should either be Variable or None.")

    out = helper.create_variable_for_type_inference(dtype)
    helper.append_op(
        type='{}_interp'.format(resample_type),
        inputs=inputs,
        outputs={"Out": out},
        attrs={"out_h": out_h,
               "out_w": out_w,
               "interp_method": resample_type})
    return out


@templatedoc(op_type="bilinear_interp")
def resize_bilinear(input,
                    out_shape=None,
                    scale=None,
                    name=None,
                    actual_shape=None):
    """
    Resize input by performing bilinear interpolation based on given
    output shape which specified by actual_shape, out_shape and scale
    in priority order.

    Bilinear interpolation is an extension of linear interpolation for
    interpolating functions of two variables (e.g. H-direction and
    W-direction in this op) on a rectilinear 2D grid. The key idea is
    to perform linear interpolation first in one direction, and then
    again in the other direction.

    For details of bilinear interpolation, please refer to Wikipedia:
    https://en.wikipedia.org/wiki/Bilinear_interpolation

    Args:
        input(${x_type}): ${x_comment}.

        out_shape(${out_size_type}): ${out_size_comment}.

        scale(float|None): The multiplier for the input height or width. At
             least one of out_shape or scale must be set. And out_shape has
             a higher priority than scale. Default: None.

        name(str|None): The output variable name.
        actual_shape(Variable): An optional input to specify output shape
                                dynamically. If provided, image resize
                                according to this given shape rather than
                                :attr:`out_shape` and :attr:`scale` specifying
                                shape. That is to say actual_shape has the
                                highest priority. It is recommended to use
                                actual_shape instead of :attr:`out_shape` if you
                                want to specify output shape dynamically. When
                                using actual_shape to specify output shape, one of
                                :attr:`out_shape` and :attr:`scale` should also be
                                set, otherwise errors would be occured in graph
                                constructing stage.
                                Default: None

    Returns:
        ${out_comment}.

    Examples:
        .. code-block:: python

            out = fluid.layers.resize_bilinear(input, out_shape=[12, 12])
    """

    return image_resize(input, out_shape, scale, name, 'BILINEAR', actual_shape)


@templatedoc(op_type="nearest_interp")
def resize_nearest(input,
                   out_shape=None,
                   scale=None,
                   name=None,
                   actual_shape=None):
    """
    Resize input by performing nearest neighbor interpolation in both the
    3rd dimention(in height direction) and the 4th dimention(in width
    direction) based on given output shape which specified by actual_shape,
    out_shape and scale in priority order.

    For details of nearest neighbor interpolation, please refer to Wikipedia:
    https://en.wikipedia.org/wiki/Nearest-neighbor_interpolation

    Args:
        input(${x_type}): ${x_comment}.

        out_shape(${out_size_type}): ${out_size_comment}.

        scale(float|None): The multiplier for the input height or width. At
             least one of out_shape or scale must be set. And out_shape has
             a higher priority than scale. Default: None.

        name(str|None): The output variable name.
        actual_shape(Variable): An optional input to specify output shape
                                dynamically. If provided, image resize
                                according to this given shape rather than
                                :attr:`out_shape` and :attr:`scale` specifying
                                shape. That is to say actual_shape has the
                                highest priority. It is recommended to use
                                actual_shape instead of :attr:`out_shape` if you
                                want to specify output shape dynamically. When
                                using actual_shape to specify output shape, one of
                                :attr:`out_shape` and :attr:`scale` should also be
                                set, otherwise errors would be occured in graph
                                constructing stage.
                                Default: None

    Returns:
        ${out_comment}.

    Examples:
        .. code-block:: python

            out = fluid.layers.resize_nearest(input, out_shape=[12, 12])
    """

    return image_resize(input, out_shape, scale, name, 'NEAREST', actual_shape)


def image_resize_short(input, out_short_len, resample='BILINEAR'):
    """
    Resize a batch of images. The short edge of input images will be
    resized to the given 'out_short_len'. The long edge of input images
    will be resized proportionately to make images' length-width ratio
    constant.

    Args:
        input (Variable): The input tensor of image resize layer,
                          This is a 4-D tensor of the shape
                          (num_batches, channels, in_h, in_w).
        out_short_len(int): The length of output images' short edge.
        resample (str): resample method, default: BILINEAR.

    Returns:
        Variable: The output is a 4-D tensor of the shape
        (num_batches, channls, out_h, out_w).
    """
    in_shape = input.shape
    if len(in_shape) != 4:
        raise ValueError(
            "The rank of input must be 4 (num_batches, channels, in_h, in_w).")
    hw = in_shape[2:4]
    short_idx = hw.index(min(hw))
    long_idx = 1 - short_idx
    out_shape = list(hw)
    out_shape[short_idx] = out_short_len
    out_shape[long_idx] = int(
        float(out_shape[long_idx]) * (float(out_short_len) / float(hw[
            short_idx])) + 0.5)
    return image_resize(input=input, out_shape=out_shape, resample=resample)


def gather(input, index):
    """
    **Gather Layer**

    Output is obtained by gathering entries of the outer-most dimension
    of X indexed by `index` and concatenate them together.

    .. math::

        Out = X[Index]


    .. code-block:: text


                Given:

                X = [[1, 2],
                     [3, 4],
                     [5, 6]]

                Index = [1, 2]

                Then:

                Out = [[3, 4],
                       [5, 6]]

    Args:
        input (Variable): The source input with rank>=1.
        index (Variable): The index input with rank=1.

    Returns:
        output (Variable): The output is a tensor with the same rank as input.

    Examples:

        .. code-block:: python

            output = fluid.layers.gather(x, index)
    """
    helper = LayerHelper('gather', **locals())
    dtype = helper.input_dtype()
    out = helper.create_variable_for_type_inference(dtype)
    helper.append_op(
        type="gather",
        inputs={"X": input,
                "Index": index},
        outputs={"Out": out})
    return out


def scatter(input, index, updates, name=None):
    """
    **Scatter Layer**

    Output is obtained by updating the input on selected indices on the first
    axis.

    .. math::

        Out = X
        Out[Ids] = Updates

    Args:
        input (Variable): The source input with rank>=1.
        index (Variable): The index input with rank=1. Its dtype should be
                          int32 or int64 as it is used as indexes.
        updates (Variable): The updated value of scatter op.
        name (str|None): The output variable name. Default None.

    Returns:
        output (Variable): The output is a tensor with the same shape as input.

    Examples:

        .. code-block:: python

            output = fluid.layers.scatter(input, index, updates)

    """
    helper = LayerHelper('scatter', **locals())
    dtype = helper.input_dtype()
    out = helper.create_variable_for_type_inference(dtype)
    helper.append_op(
        type="scatter",
        inputs={"X": input,
                "Ids": index,
                "Updates": updates},
        outputs={"Out": out})
    return out


def sequence_scatter(input, index, updates, name=None):
    """
    **Sequence Scatter Layer**

    This operator scatters the Updates tensor to the input X. It uses the LoD
    information of Ids to select the rows to update, and use the values in Ids as
    the columns to update in each row of X.

    Here is an example:
    Given the following input:
    .. code-block:: text
        input.data = [[1.0, 1.0, 1.0, 1.0, 1.0, 1.0],
                      [1.0, 1.0, 1.0, 1.0, 1.0, 1.0],
                      [1.0, 1.0, 1.0, 1.0, 1.0, 1.0]]
        input.dims = [3, 6]

        index.data = [[0], [1], [2], [5], [4], [3], [2], [1], [3], [2], [5], [4]]
        index.lod =  [[0,        3,                       8,                 12]]

        updates.data = [[0.3], [0.3], [0.4], [0.1], [0.2], [0.3], [0.4], [0.0], [0.2], [0.3], [0.1], [0.4]]
        updates.lod =  [[  0,            3,                                 8,                         12]]

    Then we have the output:
    .. code-block:: text
        out.data = [[1.3, 1.3, 1.4, 1.0, 1.0, 1.0],
                    [1.0, 1.0, 1.4, 1.3, 1.2, 1.1],
                    [1.0, 1.0, 1.3, 1.2, 1.4, 1.1]]
        out.dims = X.dims = [3, 6]

    Args:
        input (Variable): The source input with rank>=1.
        index (Variable): A LoD Tensor. The index input of sequence scatter op
            where input will be  updated. The index input with rank=1. Its dtype
            should be int32 or int64 as it is used as indexes.
        updates (Variable): A LoD Tensor. The values to scatter to the input
            tensor X, must be a LoDTensor with the same LoD information as index.
        name (str|None): The output variable name. Default None.

    Returns:
        output (Variable): The output is a tensor with the same shape as input.

    Examples:

        .. code-block:: python

            output = fluid.layers.sequence_scatter(input, index, updates)

    """
    helper = LayerHelper('sequence_scatter', **locals())
    dtype = helper.input_dtype()
    out = helper.create_variable_for_type_inference(dtype)
    helper.append_op(
        type="sequence_scatter",
        inputs={"X": input,
                "Ids": index,
                "Updates": updates},
        outputs={"Out": out})
    return out


@templatedoc()
def random_crop(x, shape, seed=None):
    """
    ${comment}

    Args:
        x(${x_type}): ${x_comment}
        shape(${shape_type}): ${shape_comment}
        seed(int|${seed_type}|None): ${seed_comment} By default, the seed will
            get from `random.randint(-65536, 65535)`.

    Returns:
        ${out_comment}

    Examples:
        >>> img = fluid.layers.data("img", [3, 256, 256])
        >>> cropped_img = fluid.layers.random_crop(img, shape=[3, 224, 224])
    """
    helper = LayerHelper("random_crop", **locals())
    dtype = x.dtype
    out = helper.create_variable_for_type_inference(dtype)
    if seed is None:
        seed = np.random.randint(-65536, 65536)
    op_attrs = {"shape": shape}
    if isinstance(seed, int):
        op_attrs["startup_seed"] = seed
        seed = helper.create_variable(
            name=unique_name.generate("random_crop_seed"),
            dtype="int64",
            persistable=True)
    elif not isinstance(seed, Variable):
        raise ValueError("'seed' must be a Variable or an int.")
    helper.append_op(
        type="random_crop",
        inputs={"X": x,
                "Seed": seed},
        outputs={"Out": out,
                 "SeedOut": seed},
        attrs=op_attrs)
    return out


def log(x, name=None):
    """
    Calculates the natural log of the given input tensor, element-wise.

    .. math::

        Out = \\ln(x)

    Args:
        x (Variable): Input tensor.
        name (str|None, default None): A name for this layer If set None,
            the layer will be named automatically.

    Returns:
        Variable: The natural log of the input tensor computed element-wise.

    Examples:

        .. code-block:: python

            output = fluid.layers.log(x)
    """
    helper = LayerHelper('log', **locals())
    dtype = helper.input_dtype(input_param_name='x')
    out = helper.create_variable_for_type_inference(dtype)
    helper.append_op(type="log", inputs={"X": x}, outputs={"Out": out})
    return out


def relu(x, name=None):
    """
    Relu takes one input data (Tensor) and produces one output data (Tensor)
    where the rectified linear function, y = max(0, x), is applied to
    the tensor elementwise.

    .. math::

        Out = \\max(0, x)

    Args:
        x (Variable): The input tensor.
        name (str|None, default None): A name for this layer If set None,
            the layer will be named automatically.

    Returns:
        Variable: The output tensor with the same shape as input.

    Examples:

        .. code-block:: python

            output = fluid.layers.relu(x)
    """
    helper = LayerHelper('relu', **locals())
    dtype = helper.input_dtype(input_param_name='x')
    out = helper.create_variable_for_type_inference(dtype)
    helper.append_op(type="relu", inputs={"X": x}, outputs={"Out": out})
    return out


@templatedoc()
def selu(x, scale=None, alpha=None, name=None):
    """
    ${comment}

    Args:
        x (Variable): The input tensor.
        scale(float, None): If the scale is not set,
            the default value is 1.0507009873554804934193349852946.
            For more information about this value, please refer
            to: https://arxiv.org/abs/1706.02515.
        alpha(float, None): If the alpha is not set,
            the default value is 1.6732632423543772848170429916717.
            For more information about this value, please refer
            to: https://arxiv.org/abs/1706.02515.
        name (str|None, default None): A name for this layer If set None,
            the layer will be named automatically.

    Returns:
        Variable: The output tensor with the same shape as input.

    Examples:

        .. code-block:: python

            output = fluid.layers.selu(x)
    """
    helper = LayerHelper('selu', **locals())
    dtype = helper.input_dtype(input_param_name='x')
    out = helper.create_variable_for_type_inference(dtype)
    attrs = {}
    if scale is not None:
        attrs["scale"] = scale
    if alpha is not None:
        attrs["alpha"] = alpha

    helper.append_op(
        type="selu", inputs={"X": x}, outputs={"Out": out}, attrs=attrs)
    return out


def mean_iou(input, label, num_classes):
    """
    Mean Intersection-Over-Union is a common evaluation metric for
    semantic image segmentation, which first computes the IOU for each
    semantic class and then computes the average over classes.
    IOU is defined as follows:

    .. math::

        IOU = \\frac{true\_positiv}{(true\_positive + false\_positive + false\_negative)}.

    The predictions are accumulated in a confusion matrix and mean-IOU
    is then calculated from it.


    Args:
        input (Variable): A Tensor of prediction results for semantic labels with type int32 or int64.
        label (Variable): A Tensor of ground truth labels with type int32 or int64.
                           Its shape should be the same as input.
        num_classes (int): The possible number of labels.

    Returns:
        mean_iou (Variable): A Tensor representing the mean intersection-over-union with shape [1].
        out_wrong(Variable): A Tensor with shape [num_classes]. The wrong numbers of each class.
        out_correct(Variable): A Tensor with shape [num_classes]. The correct numbers of each class.

    Examples:

        .. code-block:: python

            iou, wrongs, corrects = fluid.layers.mean_iou(predict, label, num_classes)
    """
    helper = LayerHelper('mean_iou', **locals())
    dtype = helper.input_dtype()
    out_mean_iou = helper.create_variable_for_type_inference(dtype='float32')
    out_wrong = helper.create_variable_for_type_inference(dtype='int32')
    out_correct = helper.create_variable_for_type_inference(dtype='int32')
    helper.append_op(
        type="mean_iou",
        inputs={"Predictions": input,
                "Labels": label},
        outputs={
            "OutMeanIou": out_mean_iou,
            "OutWrong": out_wrong,
            "OutCorrect": out_correct
        },
        attrs={"num_classes": num_classes})
    return out_mean_iou, out_wrong, out_correct


def crop(x, shape=None, offsets=None, name=None):
    """
    Crop input into output, as specified by offsets and shape.

    .. code-block:: text

        * Case 1:
            Given
                X = [[0, 1, 2, 0, 0]
                     [0, 3, 4, 0, 0]
                     [0, 0, 0, 0, 0]],
            and
                shape = [2, 2],
                offsets = [0, 1],
            output is:
                Out = [[1, 2],
                       [3, 4]].
        * Case 2:
            Given
                X = [[0, 1, 2, 5, 0]
                     [0, 3, 4, 6, 0]
                     [0, 0, 0, 0, 0]],
            and shape is tensor
                shape = [[0, 0, 0]
                         [0, 0, 0]]
            and
                offsets = [0, 1],

            output is:
                Out = [[1, 2, 5],
                       [3, 4, 6]].

    Args:
        x (Variable): The input tensor variable.
        shape (Variable|list/tuple of integer): The output shape is specified
            by `shape`, which can a Variable or a list/tupe of integer.
            If a tensor Variable, it's rank must be the same as `x`. This way
            is suitable for the case that the output shape may be changed each
            iteration. If a list/tupe of integer, it's length must be the same
            as the rank of `x`
        offsets (Variable|list/tuple of integer|None): Specifies the copping
            offsets at each dimension. It can be a Variable or or a list/tupe
            of integer. If a tensor Variable, it's rank must be the same as `x`.
            This way is suitable for the case that the offsets may be changed
            each iteration. If a list/tupe of integer, it's length must be the
            same as the rank of `x`. If None, the offsets are 0 at each
            dimension.
        name(str|None): A name for this layer(optional). If set None, the layer
                        will be named automatically.

    Returns:
        Variable: The cropped tensor variable.

    Raises:
        ValueError: If shape is not a list, tuple or Variable.

    Examples:

        .. code-block:: python

            x = fluid.layers.data(name="x", shape=[3, 5], dtype="float32")
            y = fluid.layers.data(name="y", shape=[2, 3], dtype="float32")
            crop = fluid.layers.crop(x, shape=y)

            # or
            z = fluid.layers.data(name="z", shape=[3, 5], dtype="float32")
            crop = fluid.layers.crop(z, shape=[2, 3])

    """
    helper = LayerHelper('crop', **locals())

    if not (isinstance(shape, list) or isinstance(shape, tuple) or \
            isinstance(shape, Variable)):
        raise ValueError("The shape should be a list, tuple or Variable.")

    if offsets is None:
        offsets = [0] * len(x.shape)

    out = helper.create_variable_for_type_inference(x.dtype)
    ipts = {'X': x}
    attrs = {}
    if isinstance(shape, Variable):
        ipts['Y'] = shape
    else:
        attrs['shape'] = shape
    if isinstance(offsets, Variable):
        ipts['Offsets'] = offsets
    else:
        attrs['offsets'] = offsets

    helper.append_op(
        type='crop',
        inputs=ipts,
        outputs={'Out': out},
        attrs=None if len(attrs) == 0 else attrs)
    return out


def affine_grid(theta, out_shape, name=None):
    """
    It generates a grid of (x,y) coordinates using the parameters of
    the affine transformation that correspond to a set of points where
    the input feature map should be sampled to produce the transformed
    output feature map.

    .. code-block:: text

        * Case 1:

          Given:

              theta = [[[x_11, x_12, x_13]
                        [x_14, x_15, x_16]]
                       [[x_21, x_22, x_23]
                        [x_24, x_25, x_26]]]

              out_shape = [2, 3, 5, 5]

          Step 1:

              Generate normalized coordinates according to out_shape.
              The values of the normalized coordinates are in the interval between -1 and 1.
              The shape of the normalized coordinates is [2, H, W] as below:

              C = [[[-1.  -1.  -1.  -1.  -1. ]
                    [-0.5 -0.5 -0.5 -0.5 -0.5]
                    [ 0.   0.   0.   0.   0. ]
                    [ 0.5  0.5  0.5  0.5  0.5]
                    [ 1.   1.   1.   1.   1. ]]
                   [[-1.  -0.5  0.   0.5  1. ]
                    [-1.  -0.5  0.   0.5  1. ]
                    [-1.  -0.5  0.   0.5  1. ]
                    [-1.  -0.5  0.   0.5  1. ]
                    [-1.  -0.5  0.   0.5  1. ]]]
              C[0] is the coordinates in height axis and  C[1] is the coordinates in width axis.

          Step2:

              Tanspose and reshape C to shape [H * W, 2] and append ones to last dimension. The we get:
              C_ = [[-1.  -1.   1. ]
                    [-0.5 -1.   1. ]
                    [ 0.  -1.   1. ]
                    [ 0.5 -1.   1. ]
                    [ 1.  -1.   1. ]
                    [-1.  -0.5  1. ]
                    [-0.5 -0.5  1. ]
                    [ 0.  -0.5  1. ]
                    [ 0.5 -0.5  1. ]
                    [ 1.  -0.5  1. ]
                    [-1.   0.   1. ]
                    [-0.5  0.   1. ]
                    [ 0.   0.   1. ]
                    [ 0.5  0.   1. ]
                    [ 1.   0.   1. ]
                    [-1.   0.5  1. ]
                    [-0.5  0.5  1. ]
                    [ 0.   0.5  1. ]
                    [ 0.5  0.5  1. ]
                    [ 1.   0.5  1. ]
                    [-1.   1.   1. ]
                    [-0.5  1.   1. ]
                    [ 0.   1.   1. ]
                    [ 0.5  1.   1. ]
                    [ 1.   1.   1. ]]
          Step3:
              Compute output by equation $$Output[i] = C_ * Theta[i]^T$$

    Args:
        theta (Variable): A batch of affine transform parameters with shape [N, 2, 3].
        out_shape (Variable | list | tuple): The shape of target output with format [N, C, H, W].
        out_shape can be a Variable or a list or tuple.
        name(str|None): A name for this layer(optional). If set None, the layer
                        will be named automatically.

    Returns:
        Variable: The output with shape [N, H, W, 2].

    Raises:
        ValueError: If the type of arguments is not supported.

    Examples:

        .. code-block:: python
            theta = fluid.layers.data(name="x", shape=[2, 3], dtype="float32")
            out_shape = fluid.layers.data(name="y", shape=[-1], dtype="float32")
            data = fluid.layers.affine_grid(theta, out_shape)

            # or
            data = fluid.layers.affine_grid(theta, [5, 3, 28, 28])

    """
    helper = LayerHelper('affine_grid')

    if not (isinstance(out_shape, list) or isinstance(out_shape, tuple) or \
            isinstance(out_shape, Variable)):
        raise ValueError("The out_shape should be a list, tuple or Variable.")

    if not isinstance(theta, Variable):
        raise ValueError("The theta should be a Variable.")

    out = helper.create_variable_for_type_inference(theta.dtype)
    ipts = {'Theta': theta}
    attrs = {}
    if isinstance(out_shape, Variable):
        ipts['OutputShape'] = out_shape
    else:
        attrs['output_shape'] = out_shape

    helper.append_op(
        type='affine_grid',
        inputs=ipts,
        outputs={'Output': out},
        attrs=None if len(attrs) == 0 else attrs)
    return out


def rank_loss(label, left, right, name=None):
    """
    **Rank loss layer for RankNet**

    RankNet(http://icml.cc/2015/wp-content/uploads/2015/06/icml_ranking.pdf)
    is a pairwise ranking model with a training sample consisting of a pair
    of documents, A and B. Label P indicates whether A is ranked higher than B
    or not:

    P = {0, 1} or {0, 0.5, 1}, where 0.5 means that there is no information
    about the rank of the input pair.

    Rank loss layer takes three inputs: left (o_i), right (o_j) and
    label (P_{i,j}). The inputs respectively represent RankNet's output scores
    for documents A and B and the value of label P. The following equation
    computes rank loss C_{i,j} from the inputs:

    $$
      C_{i,j} = -\tilde{P_{ij}} * o_{i,j} + \log(1 + e^{o_{i,j}}) \\
      o_{i,j} =  o_i - o_j  \\
      \tilde{P_{i,j}} = \left \{0, 0.5, 1 \right \} \ or \ \left \{0, 1 \right \}
    $$

    Rank loss layer takes batch inputs with size batch_size (batch_size >= 1).

    Args:
        label (Variable): Indicats whether A ranked higher than B or not.
        left (Variable): RankNet's output score for doc A.
        right (Variable): RankNet's output score for doc B.
        name(str|None): A name for this layer(optional). If set None, the layer
                        will be named automatically.

    Returns:
        list: The value of rank loss.

    Raises:
        ValueError: Any of label, left, and right is not a variable.

    Examples:

        .. code-block:: python

            label = fluid.layers.data(name="label", shape=[4, 1], dtype="float32")
            left = fluid.layers.data(name="left", shape=[4, 1], dtype="float32")
            right = fluid.layers.data(name="right", shape=[4, 1], dtype="float32")
            out = fluid.layers.rank_loss(label, left, right)


    """
    helper = LayerHelper('rank_loss', **locals())

    if not (isinstance(label, Variable)):
        raise ValueError("The label should be a Variable")

    if not (isinstance(left, Variable)):
        raise ValueError("The left should be a Variable")

    if not (isinstance(right, Variable)):
        raise ValueError("The right should be a Variable")

    out = helper.create_variable_for_type_inference("float32")

    helper.append_op(
        type='rank_loss',
        inputs={"Label": label,
                "Left": left,
                "Right": right},
        outputs={'Out': out})
    return out


def margin_rank_loss(label, left, right, margin=0.1, name=None):
    """
    Margin Ranking Loss Layer for ranking problem,
    which compares left score and right score passed in.
    The ranking loss can be defined as following equation:

    .. math::

        rank\_loss &= max(0, -label * (left - right) + margin)

    Args:
       label (Variable): Indicates whether the left is ranked higher than the right or not.
       left (Variable): Ranking score for left.
       right (Variable): Ranking score for right.
       margin (float): Indicates the given margin.
       name (str|None): A name for this layer (optional). If set None, the layer
                       will be named automatically.
    Returns:
       Variable: The ranking loss.
    Raises:
       ValueError: Any of label, left, and right is not a Variable.
    Examples:
        .. code-block:: python
           label = fluid.layers.data(name="label", shape=[4, 1], dtype="float32")
           left = fluid.layers.data(name="left", shape=[4, 1], dtype="float32")
           right = fluid.layers.data(name="right", shape=[4, 1], dtype="float32")
           out = fluid.layers.margin_rank_loss(label, left, right)
    """
    helper = LayerHelper('margin_rank_loss', **locals())
    if not isinstance(label, Variable):
        raise ValueError("The label should be a Variable.")
    if not isinstance(left, Variable):
        raise ValueError("The left should be a Variable.")
    if not isinstance(right, Variable):
        raise ValueError("The right should be a Variable.")
    out = helper.create_variable_for_type_inference(left.dtype)
    act = helper.create_variable_for_type_inference(left.dtype)
    helper.append_op(
        type='margin_rank_loss',
        inputs={"Label": label,
                "X1": left,
                "X2": right},
        outputs={'Out': out,
                 'Activated': act},
        attrs={'margin': margin})
    return out


def pad2d(input,
          paddings=[0, 0, 0, 0],
          mode='constant',
          pad_value=0.0,
          data_format="NCHW",
          name=None):
    """
    Pad 2-d images accordding to 'paddings' and 'mode'.
    If mode is 'reflect', paddings[0] and paddings[1] must be no greater
    than height-1. And the width dimension has the same condition.

    Example:

      Given that X is a channel of image from input:

      X = [[1, 2, 3],
           [4, 5, 6]]

      Case 0:

        paddings = [0, 1, 2, 3],
        mode = 'constant'
        pad_value = 0

        Out = [[0, 0, 1, 2, 3, 0, 0, 0]
               [0, 0, 4, 5, 6, 0, 0, 0]
               [0, 0, 0, 0, 0, 0, 0, 0]]

      Case 1:

        paddings = [0, 1, 2, 1],
        mode = 'reflect'

        Out = [[3, 2, 1, 2, 3, 2]
               [6, 5, 4, 5, 6, 5]
               [3, 2, 1, 2, 3, 2]]

      Case 2:

        paddings = [0, 1, 2, 1],
        mode = 'edge'

        Out = [[1, 1, 1, 2, 3, 3]
               [4, 4, 4, 5, 6, 6]
               [4, 4, 4, 5, 6, 6]]


    Args:
        input (Variable): The input image with [N, C, H, W] format or [N, H, W, C] format.
        paddings (tuple|list): The padding size. If padding is a tuple, it must
            contain four integers, (padding_top, padding_bottom, padding_left, padding_right).
            Default: padding = [0, 0, 0, 0].
        mode (str): Three modes: constant(default), reflect, edge. Default: constant
        pad_value (float32): The value to fill the padded areas in constant mode. Default: 0
        data_format (str): An optional string from: "NHWC", "NCHW". Specify the data format of
                           the input data.
                           Default: "NCHW"
        name (str|None): A name for this layer(optional). If set None, the layer
            will be named automatically.

    Returns:
        Variable: The tensor variable padded accordding to paddings and mode.


    Examples:
        .. code-block:: python

          data = fluid.layers.data(name='data', shape=[3, 32, 32], dtype='float32')
          result = fluid.layers.pad2d(input=data, padding=[1,2,3,4], mode='reflect')
    """

    helper = LayerHelper('pad2d', **locals())
    dtype = helper.input_dtype(input_param_name='input')
    out = helper.create_variable_for_type_inference(dtype)
    helper.append_op(
        type='pad2d',
        inputs={'X': input},
        outputs={"Out": out},
        attrs={
            'paddings': paddings,
            'mode': mode,
            'pad_value': pad_value,
            'data_frmat': data_format
        })

    return out


@templatedoc()
def elu(x, alpha=1.0, name=None):
    """
    ${comment}
    Args:
        x(${x_type}): ${x_comment}
        alpha(${alpha_type}|1.0): ${alpha_comment}
        name(str|None): A name for this layer(optional). If set None, the layer
                        will be named automatically.

    Returns:
        output(${out_type}): ${out_comment}

    Examples:

        .. code-block:: python

            x = fluid.layers.data(name="x", shape=[3,10,32,32], dtype="float32")
            y = fluid.layers.elu(x, alpha=0.2)
    """
    helper = LayerHelper('elu', **locals())
    out = helper.create_variable_for_type_inference(dtype=x.dtype)
    helper.append_op(
        type='elu',
        inputs={'X': x},
        outputs={'Out': out},
        attrs={'alpha': alpha})
    return out


@templatedoc()
def relu6(x, threshold=6.0, name=None):
    """
    ${comment}
    Args:
        x(${x_type}): ${x_comment}
        threshold(${threshold_type}|6.0): ${threshold_comment}
        name(str|None): A name for this layer(optional). If set None, the layer
                        will be named automatically.

    Returns:
        output(${out_type}): ${out_comment}

    Examples:

        .. code-block:: python

            x = fluid.layers.data(name="x", shape=[3,10,32,32], dtype="float32")
            y = fluid.layers.relu6(x, threshold=6.0)
    """
    helper = LayerHelper('relu6', **locals())
    out = helper.create_variable_for_type_inference(dtype=x.dtype)
    helper.append_op(
        type='relu6',
        inputs={'X': x},
        outputs={'Out': out},
        attrs={'threshold': threshold})
    return out


@templatedoc()
def pow(x, factor=1.0, name=None):
    """
    ${comment}
    Args:
        x(${x_type}): ${x_comment}
        factor(${factor_type}|1.0): ${factor_comment}
        name(str|None): A name for this layer(optional). If set None, the layer
                        will be named automatically.

    Returns:
        output(${out_type}): ${out_comment}

    Examples:

        .. code-block:: python

            x = fluid.layers.data(name="x", shape=[3,10,32,32], dtype="float32")
            y = fluid.layers.pow(x, factor=2.0)
    """
    helper = LayerHelper('pow', **locals())
    out = helper.create_variable_for_type_inference(dtype=x.dtype)
    helper.append_op(
        type='pow',
        inputs={'X': x},
        outputs={'Out': out},
        attrs={'factor': factor})
    return out


@templatedoc()
def stanh(x, scale_a=2.0 / 3.0, scale_b=1.7159, name=None):
    """
    ${comment}
    Args:
        x(${x_type}): ${x_comment}
        scale_a(${scale_a_type}|2.0 / 3.0): ${scale_a_comment}
        scale_b(${scale_b_type}|1.7159): ${scale_b_comment}
        name(str|None): A name for this layer(optional). If set None, the layer
                        will be named automatically.

    Returns:
        output(${out_type}): ${out_comment}

    Examples:

        .. code-block:: python

            x = fluid.layers.data(name="x", shape=[3,10,32,32], dtype="float32")
            y = fluid.layers.stanh(x, scale_a=0.67, scale_b=1.72)
    """
    helper = LayerHelper('stanh', **locals())
    out = helper.create_variable_for_type_inference(dtype=x.dtype)
    helper.append_op(
        type='stanh',
        inputs={'X': x},
        outputs={'Out': out},
        attrs={'scale_a': scale_a,
               'scale_b': scale_b})
    return out


@templatedoc()
def hard_sigmoid(x, slope=0.2, offset=0.5, name=None):
    """
    ${comment}
    Args:
        x(${x_type}): ${x_comment}
        slope(${slope_type}|0.2): ${slope_comment}
        offset(${offset_type}|0.5): ${offset_comment}
        name(str|None): A name for this layer(optional). If set None, the layer
                        will be named automatically.

    Returns:
        output(${out_type}): ${out_comment}

    Examples:

        .. code-block:: python

            x = fluid.layers.data(name="x", shape=[3,10,32,32], dtype="float32")
            y = fluid.layers.hard_sigmoid(x, slope=0.3, offset=0.8)
    """
    helper = LayerHelper('hard_sigmoid', **locals())
    out = helper.create_variable_for_type_inference(dtype=x.dtype)
    helper.append_op(
        type='hard_sigmoid',
        inputs={'X': x},
        outputs={'Out': out},
        attrs={'slope': slope,
               'offset': offset})
    return out


@templatedoc()
def swish(x, beta=1.0, name=None):
    """
    ${comment}
    Args:
        x(${x_type}): ${x_comment}
        beta(${beta_type}|1.0): ${beta_comment}
        name(str|None): A name for this layer(optional). If set None, the layer
                        will be named automatically.

    Returns:
        output(${out_type}): ${out_comment}

    Examples:

        .. code-block:: python

            x = fluid.layers.data(name="x", shape=[3,10,32,32], dtype="float32")
            y = fluid.layers.swish(x, beta=2.0)
    """
    helper = LayerHelper('swish', **locals())
    out = helper.create_variable_for_type_inference(dtype=x.dtype)
    helper.append_op(
        type='swish',
        inputs={'X': x},
        outputs={'Out': out},
        attrs={'slope': beta})
    return out


def prelu(x, mode, param_attr=None, name=None):
    """
    Equation:

        y = \max(0, x) + alpha * \min(0, x)

    Args:
        x (Variable): The input tensor.
        param_attr(ParamAttr|None): The parameter attribute for the learnable
                       weight (alpha).
        mode (string): The mode for weight sharing. It supports all, channel
                       and element. all: all elements share same weight
                       channel:elements in a channel share same weight
                       element:each element has a weight
        name(str|None): A name for this layer(optional). If set None, the layer
                       will be named automatically.

    Returns:
        Variable: The output tensor with the same shape as input.

    Examples:

        .. code-block:: python

            x = fluid.layers.data(name="x", shape=[10,10], dtype="float32")
            mode = 'channel'
            output = fluid.layers.prelu(x,mode)
    """
    helper = LayerHelper('prelu', **locals())
    if mode not in ['all', 'channel', 'element']:
        raise ValueError('mode should be one of all, channel, element.')
    alpha_shape = [1]
    if mode == 'channel':
        alpha_shape = [1, x.shape[1], 1, 1]
    elif mode == 'element':
        alpha_shape = x.shape
    dtype = helper.input_dtype(input_param_name='x')
    alpha = helper.create_parameter(
        attr=helper.param_attr,
        shape=alpha_shape,
        dtype='float32',
        is_bias=False,
        default_initializer=Constant(1.0))
    out = helper.create_variable_for_type_inference(dtype)
    helper.append_op(
        type="prelu",
        inputs={"X": x,
                'Alpha': alpha},
        attrs={"mode": mode},
        outputs={"Out": out})
    return out


@templatedoc()
def brelu(x, t_min=0.0, t_max=24.0, name=None):
    """
    ${comment}
    Args:
        x(${x_type}): ${x_comment}
        t_min(${t_min_type}|0.0): ${t_min_comment}
        t_max(${t_max_type}|24.0): ${t_max_comment}
        name(str|None): A name for this layer(optional). If set None, the layer
                        will be named automatically.
    Returns:
        output(${out_type}): ${out_comment}

    Examples:

        .. code-block:: python

        x = fluid.layers.data(name="x", shape=[2,3,16,16], dtype="float32")
        y = fluid.layers.brelu(x, t_min=1.0, t_max=20.0)
    """
    helper = LayerHelper('brelu', **locals())
    out = helper.create_variable_for_type_inference(dtype=x.dtype)
    helper.append_op(
        type='brelu',
        inputs={'X': x},
        outputs={'Out': out},
        attrs={'t_min': t_min,
               't_max': t_max})
    return out


@templatedoc()
def leaky_relu(x, alpha=0.02, name=None):
    """
    ${comment}
    Args:
        x(${x_type}): ${x_comment}
        alpha(${alpha_type}|0.02): ${alpha_comment}
        name(str|None): A name for this layer(optional). If set None, the layer
                        will be named automatically.
    Returns:
        output(${out_type}): ${out_comment}

    Examples:

        .. code-block:: python

        x = fluid.layers.data(name="x", shape=[2,3,16,16], dtype="float32")
        y = fluid.layers.leaky_relu(x, alpha=0.01)
    """
    helper = LayerHelper('leaky_relu', **locals())
    out = helper.create_variable_for_type_inference(dtype=x.dtype)
    helper.append_op(
        type='leaky_relu',
        inputs={'X': x},
        outputs={'Out': out},
        attrs={'alpha': alpha})
    return out


@templatedoc()
def soft_relu(x, threshold=40.0, name=None):
    """
    ${comment}
    Args:
        x(${x_type}): ${x_comment}
        threshold(${threshold_type}|40.0): ${threshold_comment}
        name(str|None): A name for this layer(optional). If set None, the layer
                        will be named automatically.
    Returns:
        output(${out_type}): ${out_comment}

    Examples:

        .. code-block:: python

        x = fluid.layers.data(name="x", shape=[2,3,16,16], dtype="float32")
        y = fluid.layers.soft_relu(x, threshold=20.0)
    """
    helper = LayerHelper('soft_relu', **locals())
    out = helper.create_variable_for_type_inference(dtype=x.dtype)
    helper.append_op(
        type='soft_relu',
        inputs={'X': x},
        outputs={'Out': out},
        attrs={'threshold': threshold})
    return out


def flatten(x, axis=1, name=None):
    """
    **Flatten layer**
    Flattens the input tensor into a 2D matrix.

    Examples:
    Case 1:
      Given
        X.shape = (3, 100, 100, 4)
      and
        axis = 2
      We get:
        Out.shape = (3 * 100, 4 * 100)

    Case 2:
      Given
        X.shape = (3, 100, 100, 4)
      and
        axis = 0
      We get:
        Out.shape = (1, 3 * 100 * 100 * 4)

    Args:
        x (Variable): A tensor of rank >= axis.
        axis (int): Indicate up to which input dimensions (exclusive) should
                    be flattened to the outer dimension of the output.
                    The value for axis must be in the range [0, R], where R
                    is the rank of the input tensor. When axis = 0, the shape
                    of the output tensor is (1, (d_0 X d_1 ... d_n), where the
                    shape of the input tensor is (d_0, d_1, ... d_n).
        name(str|None): A name for this layer(optional). If set None, the layer
                        will be named automatically.

    Returns:
        Variable: A 2D tensor with the contents of the input tensor, with input
                  dimensions up to axis flattened to the outer dimension of
                  the output and remaining input dimensions flattened into the
                  inner dimension of the output.

    Raises:
        ValueError: If x is not a variable.
        ValueError: If axis is not in range [0, rank(x)].

    Examples:

        .. code-block:: python

            x = fluid.layers.data(name="x", shape=[4, 4, 3], dtype="float32")
            out = fluid.layers.flatten(x=x, axis=2)
    """
    helper = LayerHelper('flatten', **locals())

    if not (isinstance(x, Variable)):
        raise ValueError("The input x should be a Variable")

    if not (isinstance(axis, int)) or axis > len(x.shape) or axis < 0:
        raise ValueError("The axis should be a int, and in range [0, rank(x)]")

    out = helper.create_variable_for_type_inference(x.dtype)
    x_shape = helper.create_variable_for_type_inference(x.dtype)
    helper.append_op(
        type='flatten2',
        inputs={"X": x},
        outputs={'Out': out,
                 'XShape': x_shape},
        attrs={"axis": axis})
    return out


def sequence_enumerate(input, win_size, pad_value=0, name=None):
    """
    Generate a new sequence for the input index sequence, which enumerates all the
    sub-sequences with length `win_size` of the input.
    The enumerated sequence has the same 1st dimension with variable `input`, and
    the 2nd dimension is `win_size`, padded by `pad_value` if necessary in generation.

    Examples:
    Case 1:
      Input:
        X.lod = [[0, 3, 5]]
        X.data = [[1], [2], [3], [4], [5]]
        X.dims = [5, 1]
      Attrs:
        win_size = 2
        pad_value = 0
      Output:
        Out.lod = [[0, 3, 5]]
        Out.data = [[1, 2], [2, 3], [3, 0], [4, 5], [5, 0]]
        Out.dims = [5, 2]

    Args:
        input (Variable): The input variable which is a index sequence.
        win_size (int): The window size for enumerating all sub-sequences.
        pad_value (int): The padding value, default 0.

    Returns:
        Variable: The enumerate sequence variable which is a LoDTensor.

    Examples:
        .. code-block:: python

            x = fluid.layers.data(shape[30, 1], dtype='int32', lod_level=1)
            out = fluid.layers.sequence_enumerate(input=x, win_size=3, pad_value=0)
    """
    helper = LayerHelper('sequence_enumerate', **locals())
    out = helper.create_variable_for_type_inference(
        helper.input_dtype(), stop_gradient=True)
    helper.append_op(
        type='sequence_enumerate',
        inputs={'X': input},
        outputs={'Out': out},
        attrs={'win_size': win_size,
               'pad_value': pad_value})
    return out


def sequence_mask(x, maxlen=None, dtype='int64', name=None):
    """
    **SequenceMask Layer**

    This layer outputs a mask according to the input :code:`x` and
    :code:`maxlen` with data type of :code:`dtype`.

    Supposing :code:`x` is a Tensor with shape [d_1, d_2, ..., d_n], the
    :code:`y` is a mask with shape [d_1, d_2, ..., d_n, maxlen], where:

    .. math::

        y(i_1, i_2,..., i_n, j) = (j < x(i_1, i_2,..., i_n))

    Args:
        x (Variable): Input tensor of sequence_mask layer,
                      whose elements are integers less than :code:`maxlen`.
        maxlen (int|None): Maximum length of the sequence. If :code:`maxlen`
                           is None, it would be replace with :math:`max(x)`.
        dtype (np.dtype|core.VarDesc.VarType|str): Data type of the output.
        name (str|None): A name for this layer(optional). If set None, the
                         layer will be named automatically.

    Returns:
        Variable: The output sequence mask.

    """

    helper = LayerHelper('sequence_mask', **locals())
    if name is None:
        out = helper.create_variable_for_type_inference(dtype=dtype)
    else:
        out = helper.create_variable_for_type_inference(dtype=dtype, name=name)

    helper.append_op(
        type='sequence_mask',
        inputs={'X': [x]},
        outputs={'Y': out},
        attrs={
            'maxlen': maxlen if maxlen is not None else -1,
            'out_dtype': out.dtype
        })
    return out


def stack(x, axis=0):
    """
    **Stack Layer**

    This layer stacks all of the input :code:`x` along axis.

    Input :code:`x` can be a single variable, a :code:`list` of variables,
    or a :code:`tuple` of variables. If :code:`x` is a :code:`list` or
    :code:`tuple`, the shapes of all these variables must be the same.
    Supposing the shape of each input is :math:`[d_0, d_1, ..., d_{n-1}]`,
    the shape of the output variable would be
    :math:`[d_0, d_1, ..., d_{axis}=len(x), ..., d_{n-1}]`.
    If :code:`axis` < 0, it would be replaced with :code:`axis+rank(x[0])+1`.
    If :code:`axis` is None, it would be replaced with 0.

    Args:
        x (Variable|list(Variable)|tuple(Variable)): Input variables.
        axis (int|None): The axis along which all inputs are stacked.

    Returns:
        Variable: The stacked variable.

    """

    helper = LayerHelper('stack', **locals())
    axis = 0 if axis is None else axis

    if not isinstance(x, list) and not isinstance(x, tuple):
        x = [x]

    out = helper.create_variable_for_type_inference(x[0].dtype)
    helper.append_op(
        type='stack', inputs={'X': x}, outputs={'Y': out},
        attrs={'axis': axis})

    return out


def unstack(x, axis=0, num=None):
    """
    **UnStack Layer**

    This layer unstacks input :code:`x` into several tensors along axis.

    If :code:`axis` < 0, it would be replaced with :code:`axis+rank(x)`.
    If :code:`num` is None, it would be inferred from :code:`x.shape[axis]`,
    and if :code:`x.shape[axis]` <= 0 or is unknown, :code:`ValueError` is
    raised.

    Args:
        x (Variable): Input variable.
        axis (int): The axis along which the input is unstacked.
        num (int|None): The number of output variables.

    Returns:
        list(Variable): The unstacked variables.

    """

    helper = LayerHelper('unstack', **locals())
    if num is None:
        if axis is None or x.shape[axis] <= 0:
            raise ValueError('unknown unstack number')
        else:
            num = x.shape[axis]

    outs = []
    for _ in num:
        outs.append(helper.create_variable_for_type_inference(x.dtype))

    helper.append_op(
        type='unstack',
        inputs={'X': [x]},
        outputs={'Y': outs},
        attrs={'axis': axis,
               'num': num})
    return outs


def expand(x, expand_times, name=None):
    """Expand operator tiles the input by given times number. You should set times
    number for each dimension by providing attribute 'expand_times'. The rank of X
    should be in [1, 6]. Please note that size of 'expand_times' must be the same
    with X's rank. Following is a using case:


    .. code-block:: text

        Input(X) is a 3-D tensor with shape [2, 3, 1]:

                [
                   [[1], [2], [3]],
                   [[4], [5], [6]]
                ]

        Attr(expand_times):  [1, 2, 2]

        Output(Out) is a 3-D tensor with shape [2, 6, 2]:

                [
                    [[1, 1], [2, 2], [3, 3], [1, 1], [2, 2], [3, 3]],
                    [[4, 4], [5, 5], [6, 6], [4, 4], [5, 5], [6, 6]]
                ]

    Args:
        x (Variable): A tensor with rank in [1, 6].
        expand_times (list|tuple): Expand times number for each dimension.

    Returns:
        Variable: The expanded variable which is a LoDTensor. After expanding, size of each dimension of Output(Out) is equal to ithe size of the corresponding dimension of Input(X) multiplying the corresponding value given by expand_times.


    Examples:
        .. code-block:: python

            x = fluid.layers.data(name='x', shape=[10], dtype='float32')
            out = fluid.layers.expand(x=x, expand_times=[1, 2, 2])
    """
    helper = LayerHelper('expand', input=x, **locals())
    dtype = helper.input_dtype(input_param_name='x')
    out = helper.create_variable_for_type_inference(dtype)
    helper.append_op(
        type='expand',
        inputs={'X': x},
        outputs={'Out': out},
        attrs={'expand_times': expand_times})
    return out


from paddle.fluid.framework import convert_np_dtype_to_dtype_


@templatedoc()
def uniform_random_batch_size_like(input,
                                   shape,
                                   dtype='float32',
                                   input_dim_idx=0,
                                   output_dim_idx=0,
                                   min=-1.0,
                                   max=1.0,
                                   seed=0):
    """
    ${comment}

    Args:
        input (Variable): ${input_comment}
        shape (tuple|list): ${shape_comment}
        input_dim_idx (Int): ${input_dim_idx_comment}
        output_dim_idx (Int): ${output_dim_idx_comment}
        min (Float): ${min_comment}
        max (Float): ${max_comment}
        seed (Int): ${seed_comment}
        dtype(np.dtype|core.VarDesc.VarType|str): The type of data : float32, float_16, int etc
    Returns:
        out (Variable): ${out_comment}

    """

    helper = LayerHelper('uniform_random_batch_size_like', **locals())
    out = helper.create_variable_for_type_inference(dtype)
    c_dtype = convert_np_dtype_to_dtype_(dtype)
    helper.append_op(
        type='uniform_random_batch_size_like',
        inputs={'Input': input},
        outputs={'Out': out},
        attrs={
            'shape': shape,
            'input_dim_idx': input_dim_idx,
            'output_dim_idx': output_dim_idx,
            'min': min,
            'max': max,
            'seed': seed,
            'dtype': c_dtype
        })

    return out


@templatedoc()
def gaussian_random(shape, mean=0.0, std=1.0, seed=0, dtype='float32'):
    """
    ${comment}

    Args:
        shape (tuple|list): ${shape_comment}
        mean (Float): ${mean_comment}
        std (Float): ${std_comment}
        seed (Int): ${seed_comment}
        dtype(np.dtype|core.VarDesc.VarType|str): Output data type.

    Returns:
        out (Variable): ${out_comment}

    """

    helper = LayerHelper('gaussian_random', **locals())
    out = helper.create_variable_for_type_inference(dtype)
    c_dtype = convert_np_dtype_to_dtype_(dtype)
    helper.append_op(
        type='gaussian_random',
        outputs={'Out': out},
        attrs={
            'shape': shape,
            'mean': mean,
            'std': std,
            'seed': seed,
            'dtype': c_dtype,
            'use_mkldnn': False
        })

    return out


@templatedoc()
def sampling_id(x, min=0.0, max=1.0, seed=0, dtype='float32'):
    """
    ${comment}

    Args:
        x (Variable): ${x_comment}
        min (Float): ${min_comment}
        max (Float): ${max_comment}
        seed (Float): ${seed_comment}
        dtype(np.dtype|core.VarDesc.VarType|str): The type of output data : float32, float_16, int etc

    Returns:
        out (Variable): ${out_comment}

    """

    helper = LayerHelper('sampling_id', **locals())
    out = helper.create_variable_for_type_inference(dtype)
    helper.append_op(
        type='sampling_id',
        inputs={'X': x},
        outputs={'Out': out},
        attrs={'min': min,
               'max': max,
               'seed': seed})

    return out


@templatedoc()
def gaussian_random_batch_size_like(input,
                                    shape,
                                    input_dim_idx=0,
                                    output_dim_idx=0,
                                    mean=0.0,
                                    std=1.0,
                                    seed=0,
                                    dtype='float32'):
    """
    ${comment}

    Args:
        input (Variable): ${input_comment}
        shape (tuple|list): ${shape_comment}
        input_dim_idx (Int): ${input_dim_idx_comment}
        output_dim_idx (Int): ${output_dim_idx_comment}
        mean (Float): ${mean_comment}
        std (Float): ${std_comment}
        seed (Int): ${seed_comment}
        dtype(np.dtype|core.VarDesc.VarType|str): The type of output data : float32, float_16, int etc

    Returns:
        out (Variable): ${out_comment}
    """

    helper = LayerHelper('gaussian_random_batch_size_like', **locals())
    out = helper.create_variable_for_type_inference(dtype)
    c_dtype = convert_np_dtype_to_dtype_(dtype)
    helper.append_op(
        type='gaussian_random_batch_size_like',
        inputs={'Input': input},
        outputs={'Out': out},
        attrs={
            'shape': shape,
            'input_dim_idx': input_dim_idx,
            'output_dim_idx': output_dim_idx,
            'mean': mean,
            'std': std,
            'seed': seed,
            'dtype': c_dtype
        })

    return out


@templatedoc()
def sum(x):
    """
    ${comment}

    Args:
        x (Variable): ${x_comment}

    Returns:
        out (Variable): ${out_comment}
    """

    helper = LayerHelper('sum', **locals())
    out = helper.create_variable_for_type_inference(
        dtype=helper.input_dtype('x'))
    helper.append_op(
        type='sum',
        inputs={'X': x},
        outputs={'Out': out},
        attrs={'use_mkldnn': False})

    return out


@templatedoc()
def slice(input, axes, starts, ends):
    """
    ${comment}

    Args:
        input (Variable): ${input_comment}.
        axes (List): ${axes_comment}
        starts (List): ${starts_comment}
        ends (List): ${ends_comment}

    Returns:
        out (Variable): ${out_comment}

    """

    helper = LayerHelper('slice', **locals())
    out = helper.create_variable_for_type_inference(
        dtype=helper.input_dtype('input'))
    helper.append_op(
        type='slice',
        inputs={'Input': input},
        outputs={'Out': out},
        attrs={'axes': axes,
               'starts': starts,
               'ends': ends})

    return out


@templatedoc()
def shape(input):
    """
    ${comment}

    Args:
        input (Variable): ${input_comment}

    Returns:
        out (Variable): ${out_comment}

    """

    helper = LayerHelper('shape', **locals())
    out = helper.create_variable_for_type_inference(
        dtype=helper.input_dtype('input'))
    helper.append_op(
        type='shape', inputs={'Input': input}, outputs={'Out': out})

    return out


def _elementwise_op(helper):
    op_type = helper.layer_type
    x = helper.kwargs.get('x', None)
    y = helper.kwargs.get('y', None)
    assert x is not None, 'x cannot be None in {}'.format(op_type)
    assert y is not None, 'y cannot be None in {}'.format(op_type)
    axis = helper.kwargs.get('axis', -1)
    use_mkldnn = helper.kwargs.get('use_mkldnn', False)
    name = helper.kwargs.get('name', None)
    if name is None:
        out = helper.create_variable_for_type_inference(dtype=x.dtype)
    else:
        out = helper.create_variable(
            name=name, dtype=x.dtype, persistable=False)

    helper.append_op(
        type=op_type,
        inputs={'X': x,
                'Y': y},
        outputs={'Out': out},
        attrs={'axis': axis,
               'use_mkldnn': use_mkldnn})
    return helper.append_activation(out)


@templatedoc()
def scale(x, scale=1.0, bias=0.0, bias_after_scale=True, act=None, name=None):
    """
    ${comment}

    Args:
        x(${x_type}): ${x_comment}
        scale(${scale_type}): ${scale_comment}
        bias(${bias_type}): ${bias_comment}
        bias_after_scale(${bias_after_scale_type}): ${bias_after_scale_comment}
        act(basestring|None): Activation applied to the output.
        name(basestring|None): Name of the output.

    Returns:
        out(${out_type}): ${out_comment}
    """

    helper = LayerHelper('scale', **locals())
    if name is None:
        out = helper.create_variable_for_type_inference(dtype=x.dtype)
    else:
        out = helper.create_variable(
            name=name, dtype=x.dtype, persistable=False)

    helper.append_op(
        type='scale',
        inputs={'X': x},
        outputs={'Out': out},
        attrs={
            'scale': float(scale),
            'bias': float(bias),
            'bias_after_scale': bias_after_scale
        })
    return helper.append_activation(out)


def elementwise_add(x, y, axis=-1, act=None, name=None):
    return _elementwise_op(LayerHelper('elementwise_add', **locals()))


def elementwise_div(x, y, axis=-1, act=None, name=None):
    return _elementwise_op(LayerHelper('elementwise_div', **locals()))


def elementwise_sub(x, y, axis=-1, act=None, name=None):
    return _elementwise_op(LayerHelper('elementwise_sub', **locals()))


def elementwise_mul(x, y, axis=-1, act=None, name=None):
    return _elementwise_op(LayerHelper('elementwise_mul', **locals()))


def elementwise_max(x, y, axis=-1, act=None, name=None):
    return _elementwise_op(LayerHelper('elementwise_max', **locals()))


def elementwise_min(x, y, axis=-1, act=None, name=None):
    return _elementwise_op(LayerHelper('elementwise_min', **locals()))


def elementwise_pow(x, y, axis=-1, act=None, name=None):
    return _elementwise_op(LayerHelper('elementwise_pow', **locals()))


for func in [
        elementwise_add, elementwise_div, elementwise_sub, elementwise_mul,
        elementwise_max, elementwise_min, elementwise_pow
]:
    op_proto = OpProtoHolder.instance().get_op_proto(func.__name__)
    func.__doc__ = _generate_doc_string_(
        op_proto,
        additional_args_lines=[
            "act (basestring|None): Activation applied to the output.",
            "name (basestring|None): Name of the output."
        ])


def _logical_op(op_name, x, y, out=None, name=None, binary_op=True):
    helper = LayerHelper(op_name, **locals())

    if binary_op:
        assert x.dtype == y.dtype

    if out is None:
        if name is None:
            out = helper.create_variable_for_type_inference(dtype=x.dtype)
        else:
            out = helper.create_variable(
                name=name, dtype=x.dtype, persistable=False)

    if binary_op:
        helper.append_op(
            type=op_name, inputs={"X": x,
                                  "Y": y}, outputs={"Out": out})
    else:
        helper.append_op(type=op_name, inputs={"X": x}, outputs={"Out": out})

    return out


@templatedoc()
def logical_and(x, y, out=None, name=None):
    """
    ${comment}

    Args:
        x(${x_type}): ${x_comment}
        y(${y_type}): ${y_comment}
        out(Tensor): Output tensor of logical operation.
        name(basestring|None): Name of the output.

    Returns:
        out(${out_type}): ${out_comment}

    Examples:
        .. code-block:: python

            left = fluid.layers.data(
                name='left', shape=[1], dtype='int32')
            right = fluid.layers.data(
                name='right', shape=[1], dtype='int32')
            result = fluid.layers.logical_and(x=left, y=right)
    """

    return _logical_op(
        op_name="logical_and", x=x, y=y, name=name, out=out, binary_op=True)


@templatedoc()
def logical_or(x, y, out=None, name=None):
    """
    ${comment}

    Args:
        x(${x_type}): ${x_comment}
        y(${y_type}): ${y_comment}
        out(Tensor): Output tensor of logical operation.
        name(basestring|None): Name of the output.

    Returns:
        out(${out_type}): ${out_comment}

    Examples:
        .. code-block:: python

            left = fluid.layers.data(
                name='left', shape=[1], dtype='int32')
            right = fluid.layers.data(
                name='right', shape=[1], dtype='int32')
            result = fluid.layers.logical_or(x=left, y=right)
    """

    return _logical_op(
        op_name="logical_or", x=x, y=y, name=name, out=out, binary_op=True)


@templatedoc()
def logical_xor(x, y, out=None, name=None):
    """
    ${comment}

    Args:
        x(${x_type}): ${x_comment}
        y(${y_type}): ${y_comment}
        out(Tensor): Output tensor of logical operation.
        name(basestring|None): Name of the output.

    Returns:
        out(${out_type}): ${out_comment}

    Examples:
        .. code-block:: python

            left = fluid.layers.data(
                name='left', shape=[1], dtype='int32')
            right = fluid.layers.data(
                name='right', shape=[1], dtype='int32')
            result = fluid.layers.logical_xor(x=left, y=right)
    """

    return _logical_op(
        op_name="logical_xor", x=x, y=y, name=name, out=out, binary_op=True)


@templatedoc()
def logical_not(x, out=None, name=None):
    """
    ${comment}

    Args:
        x(${x_type}): ${x_comment}
        out(Tensor): Output tensor of logical operation.
        name(basestring|None): Name of the output.

    Returns:
        out(${out_type}): ${out_comment}

    Examples:
        .. code-block:: python

            left = fluid.layers.data(
                name='left', shape=[1], dtype='int32')
            result = fluid.layers.logical_not(x=left)
    """

    return _logical_op(
        op_name="logical_not", x=x, y=None, name=name, out=out, binary_op=False)


@templatedoc()
def clip(x, min, max, name=None):
    """
    ${comment}

    Args:
        x(${x_type}): ${x_comment}
        min(${min_type}): ${min_comment}
        max(${max_type}): ${max_comment}
        name(basestring|None): Name of the output.

    Returns:
        out(${out_type}): ${out_comment}

    Examples:
        .. code-block:: python

            input = fluid.layers.data(
                name='data', shape=[1], dtype='float32')
            reward = fluid.layers.clip(x=input, min=-1.0, max=1.0)
    """

    helper = LayerHelper("clip", **locals())

    if name is None:
        name = unique_name.generate(".".join([helper.name, 'tmp']))

    out = helper.create_variable(
        type=x.type, name=name, dtype=x.dtype, persistable=False)

    helper.append_op(
        type="clip",
        inputs={"X": x},
        attrs={"min": min,
               "max": max},
        outputs={"Out": out})

    return out


@templatedoc()
def clip_by_norm(x, max_norm, name=None):
    """
    ${comment}

    Args:
        x(${x_type}): ${x_comment}
        max_norm(${max_norm_type}): ${max_norm_comment}
        name(basestring|None): Name of the output.

    Returns:
        out(${out_type}): ${out_comment}

    Examples:
        .. code-block:: python

            input = fluid.layers.data(
                name='data', shape=[1], dtype='float32')
            reward = fluid.layers.clip_by_norm(x=input, max_norm=1.0)
    """

    helper = LayerHelper("clip_by_norm", **locals())

    if name is None:
        name = unique_name.generate(".".join([helper.name, 'tmp']))

    out = helper.create_variable(
        type=x.type, name=name, dtype=x.dtype, persistable=False)

    helper.append_op(
        type="clip_by_norm",
        inputs={"X": x},
        attrs={"max_norm": max_norm},
        outputs={"Out": out})

    return out


@templatedoc()
def mean(x, name=None):
    """
    ${comment}

    Args:
        x(${x_type}): ${x_comment}
        name(basestring|None): Name of the output.

    Returns:
        out(${out_type}): ${out_comment}
    """

    helper = LayerHelper("mean", **locals())

    if name is None:
        out = helper.create_variable_for_type_inference(dtype=x.dtype)
    else:
        out = helper.create_variable(
            name=name, dtype=x.dtype, persistable=False)

    helper.append_op(
        type="mean", inputs={"X": x}, attrs={}, outputs={"Out": out})

    return out


@templatedoc()
def merge_selected_rows(x, name=None):
    """
    ${comment}

    Args:
        x(${x_type}): ${x_comment}
        name(basestring|None): Name of the output.

    Returns:
        out(${out_type}): ${out_comment}
    """

    helper = LayerHelper("merge_selected_rows", **locals())
    out = helper.create_variable_for_type_inference(dtype=x.dtype)
    helper.append_op(
        type="merge_selected_rows",
        inputs={"X": x},
        attrs={},
        outputs={"Out": out})
    return out


@templatedoc()
def mul(x, y, x_num_col_dims=1, y_num_col_dims=1, name=None):
    """
    ${comment}

    Args:
        x(${x_type}): ${x_comment}
        y(${y_type}): ${y_comment}
        x_num_col_dims(${x_num_col_dims_type}): ${x_num_col_dims_comment}
        y_num_col_dims(${y_num_col_dims_type}): ${y_num_col_dims_comment}
        name(basestring|None): Name of the output.

    Returns:
        out(${out_type}): ${out_comment}
    """

    helper = LayerHelper("mul", **locals())

    if name is None:
        out = helper.create_variable_for_type_inference(dtype=x.dtype)
    else:
        out = helper.create_variable(
            name=name, dtype=x.dtype, persistable=False)

    helper.append_op(
        type="mul",
        inputs={"X": x,
                "Y": y},
        attrs={
            "x_num_col_dims": x_num_col_dims,
            "y_num_col_dims": y_num_col_dims
        },
        outputs={"Out": out})
    return out


@templatedoc()
def sigmoid_cross_entropy_with_logits(x, label, name=None):
    """
    ${comment}

    Args:
        x(${x_type}): ${x_comment}
        label(${label_type}): ${label_comment}
        name(basestring|None): Name of the output.

    Returns:
        out(${out_type}): ${out_comment}
    """

    helper = LayerHelper("sigmoid_cross_entropy_with_logits", **locals())

    if name is None:
        out = helper.create_variable_for_type_inference(dtype=x.dtype)
    else:
        out = helper.create_variable(
            name=name, dtype=x.dtype, persistable=False)

    helper.append_op(
        type="sigmoid_cross_entropy_with_logits",
        inputs={"X": x,
                "Label": label},
        attrs={},
        outputs={"Out": out})
    return out


@templatedoc()
def maxout(x, groups, name=None):
    """
    ${comment}

    Args:
        x(${x_type}): ${x_comment}
        groups(${groups_type}): ${groups_comment}
        name(basestring|None): Name of the output.

    Returns:
        out(${out_type}): ${out_comment}
    """
    helper = LayerHelper("maxout", **locals())

    if name is None:
        out = helper.create_variable_for_type_inference(dtype=x.dtype)
    else:
        out = helper.create_variable(
            name=name, dtype=x.dtype, persistable=False)

    helper.append_op(
        type="maxout",
        inputs={"X": x},
        attrs={"groups": groups},
        outputs={"Out": out})
    return out


def space_to_depth(x, blocksize, name=None):
    """
    Gives a blocksize to space_to_depth the input LoDtensor with Layout: [batch, channel, height, width]

    This op rearranges blocks of spatial data, into depth. More specifically, this op outputs a copy of the
    input LoDtensor where values from the height and width dimensions are moved to the channel dimension.
    The attr blocksize indicates the input block size.

    space_to_depth will reorgnize the elements of input with shape[batch, channel, height, width] according
    to blocksize to construct output with shape [batch, channel * blocksize * blocksize, height/blocksize, width/blocksize]:

    space_to_depth is used to This operation is useful for resizing the activations between convolutions
    (but keeping all data)

    - Non-overlapping blocks of size block_size x block size are rearranged into depth at each location.
    - The depth of the output tensor is block_size * block_size * input channel
    - The Y, X coordinates within each block of the input become the high order component of the output channel index
    - channel should be divisible by square of blocksize
    - height, width should be divsible by blocksize


    Args:
        x(variable): The input LoDtensor.
        blocksize(variable): The blocksize to select the element on each feature map should be > 2

    Returns:
        Variable: The output LoDtensor.

    Raises:
        TypeError: blocksize type must be a long.

    Examples:
        .. code-block:: python

            data = fluid.layers.data(
                name='data', shape=[1, 4, 2, 2], dtype='float32')
            space_to_depthed = fluid.layers.space_to_depth(
                x=data, blocksize=2)
    """

    helper = LayerHelper("space_to_depth", **locals())

    if not (isinstance(blocksize, int)):
        raise ValueError("blocksize must be a python Int")

    if name is None:
        out = helper.create_variable_for_type_inference(
            dtype=x.dtype)  #fix create
    else:
        out = helper.create_variable(
            name=name, dtype=x.dtype, persistable=False)

    helper.append_op(
        type="space_to_depth",
        inputs={"X": x},
        attrs={"blocksize": blocksize},
        outputs={"Out": out})
    return out


@templatedoc()
def sequence_reverse(x, name=None):
    """
    ${comment}

    Args:
        x(${x_type}): ${x_comment}
        name(basestring|None): Name of the output.

    Returns:
        out(${y_type}): ${y_comment}
    """
    helper = LayerHelper("sequence_reverse", **locals())
    if name is None:
        out = helper.create_variable_for_type_inference(dtype=x.dtype)
    else:
        out = helper.create_variable(
            name=name, dtype=x.dtype, persistable=False)

    helper.append_op(
        type="sequence_reverse",
        inputs={"X": x},
        outputs={"Y": out},
        attrs=dict())
    return out


def affine_channel(x, scale=None, bias=None, data_layout='NCHW', name=None):
    """
    Applies a separate affine transformation to each channel of the input.
    Useful for replacing spatial batch norm with its equivalent fixed
    transformation. The input also can be 2D tensor and applies a affine
    transformation in second dimension.

    Args:
        x (Variable): Feature map input can be a 4D tensor with order NCHW
            or NHWC. It also can be a 2D tensor and the affine transformation
            is applied in the second dimension.
        scale (Variable): 1D input of shape (C), the c-th element is the scale
            factor of the affine transformation for the c-th channel of
            the input.
        bias (Variable): 1D input of shape (C), the c-th element is the bias
            of the affine transformation for the c-th channel of the input.
        data_layout (string, default NCHW): NCHW or NHWC. If input is 2D
            tensor, you can ignore data_layout.
        name (str, default None): The name of this layer.

    Returns:
        out (Variable): A tensor of the same shape and data layout with x.
    """
    helper = LayerHelper("affine_channel", **locals())

    if name is None:
        out = helper.create_variable_for_type_inference(dtype=x.dtype)
    else:
        out = helper.create_variable(
            name=name, dtype=x.dtype, persistable=False)

    helper.append_op(
        type="affine_channel",
        inputs={"X": x,
                'Scale': scale,
                'Bias': bias},
        attrs={"data_layout": data_layout},
        outputs={"Out": out})
    return out


def similarity_focus(input, axis, indexes, name=None):
    """
    SimilarityFocus Operator

    Generate a similarity focus mask with the same shape of input using the following method:
    1. Extract the 3-D tensor(here the first dimension is BatchSize) corresponding
       to the axis according to the indexes. For example, if axis=1 and indexes=[a],
       it will get the matrix T=X[:, a, :, :]. In this case, if the shape of input X
       is (BatchSize, A, B, C), the shape of tensor T is (BatchSize, B, C).
    2. For each index, find the largest numbers in the tensor T, so that the same
       row and same column has at most one number(what it means is that if the
       largest number has been found in the i-th row and the j-th column, then
       the numbers in the i-th row or j-th column will be skipped. And then the
       next largest number will be selected from the remaining numbers. Obviously
       there will be min(B, C) numbers), and mark the corresponding position of the
       3-D similarity focus mask as 1, otherwise as 0. Do elementwise-or for
       each index.
    3. Broadcast the 3-D similarity focus mask to the same shape of input X.

    Refer to `Similarity Focus Layer <http://www.aclweb.org/anthology/N16-1108>`_

    .. code-block:: text

        * Example :

            Given a 4-D tensor x with the shape (BatchSize, C, A, B), where C is
            the number of channels and the shape of feature map is (A, B):
                x.shape = (2, 3, 2, 2)
                x.data = [[[[0.8, 0.1],
                            [0.4, 0.5]],

                           [[0.9, 0.7],
                            [0.9, 0.9]],

                           [[0.8, 0.9],
                            [0.1, 0.2]]],


                          [[[0.2, 0.5],
                            [0.3, 0.4]],

                           [[0.9, 0.7],
                            [0.8, 0.4]],

                           [[0.0, 0.2],
                            [0.4, 0.7]]]]

            Given axis: 1 (the axis of the channel)
            Given indexes: [0]

            then we get a 4-D tensor out with the same shape of input x:
                out.shape = (2, 3, 2, 2)
                out.data = [[[[1.0, 0.0],
                              [0.0, 1.0]],

                             [[1.0, 0.0],
                              [0.0, 1.0]],

                             [[1.0, 0.0],
                              [0.0, 1.0]]],

                            [[[0.0, 1.0],
                              [1.0, 0.0]],

                             [[0.0, 1.0],
                              [1.0, 0.0]],

                             [[0.0, 1.0],
                              [1.0, 0.0]]]]

    Args:
        input(Variable): The input tensor variable(default float). It should
            be a 4-D tensor with shape [BatchSize, A, B, C].
        axis(int): Indicating the dimension to be selected. It can only be
            1, 2 or 3.
        indexes(list): Indicating the indexes of the selected dimension.

    Returns:
        Variable: A tensor variable with the same shape and same type
            as the input.

    Examples:
        .. code-block:: python
            data = fluid.layers.data(
              name='data', shape=[2, 3, 2, 2], dtype='float32')
            x = fluid.layers.layer_norm(input=data, axis=1, indexes=[0])
    """
    helper = LayerHelper('similarity_focus', **locals())
    # check attrs
    if isinstance(axis, int) is False:
        raise TypeError("axis must be int type.")
    if isinstance(indexes, list) is False:
        raise TypeError("indexes must be list type.")
    if axis != 1 and axis != 2 and axis != 3:
        raise ValueError("axis must be 1, 2 or 3.")
    if len(indexes) == 0:
        raise ValueError("indexes can not be empty.")

    if name is None:
        out = helper.create_variable_for_type_inference(dtype=input.dtype)
    else:
        out = helper.create_variable(
            name=name, dtype=input.dtype, persistable=False)
    helper.append_op(
        type='similarity_focus',
        inputs={'X': input},
        outputs={'Out': out},
        attrs={"axis": axis,
               "indexes": indexes})
    return out


def hash(input, hash_size, num_hash=1, name=None):
    """
    Hash the input to an integer whose value is less than the given hash size.

    The hash algorithm we used was xxHash - Extremely fast hash algorithm
    (https://github.com/Cyan4973/xxHash/tree/v0.6.5)

    A simple example as below:

    .. code-block:: text

        Given:

        # shape [2, 2]
        input.data = [
            [[1], [2]],
            [[3], [4]],
        ]

        input.lod = [[0, 2]]

        hash_size = 10000

        num_hash = 4

        Then:

        Hash op will take all number in input's 2nd dimension as hash algorithm's
        input for each time. Each input will be hashed for 4 times, and get an
        array whose length is 4. Each value in the array ranges from 0 to 9999.

        # shape [2, 4]
        output.data = [
            [[9662], [9217], [1129], [8487]],
            [[8310], [1327], [1654], [4567]],
        ]

        output.lod = [[0, 2]]

    Args:
        input (Variable): The input variable which is a one-hot word. The
            dimensions of the input variable must be 2.
        hash_size (int): The space size for hash algorithm. The output value
            will keep in the range:math:`[0, hash_size - 1]`.
        num_hash (int): The times of hash, default 1.
        name (str, default None): The name of this layer.

    Returns:
       Variable: The hash result variable which is a LoDTensor.

    Examples:
       .. code-block:: python
           word_dict = paddle.dataset.imdb.word_dict()
           x = fluid.layers.data(shape[1], dtype='int32', lod_level=1)
           out = fluid.layers.hash(input=x, num_hash=4, hash_size=1000)
    """
    helper = LayerHelper('hash', **locals())
    out = helper.create_variable_for_type_inference(
        helper.input_dtype(), stop_gradient=True)
    helper.append_op(
        type='hash',
        inputs={'X': input},
        outputs={'Out': out},
        attrs={'num_hash': num_hash,
               'mod_by': hash_size})
    return out


@templatedoc()
def grid_sampler(x, grid, name=None):
    """
    This operation samples input X by using bilinear interpolation based on
    flow field grid, which is usually gennerated by affine_grid. The grid of
    shape [N, H, W, 2] is the concatenation of (grid_x, grid_y) coordinates
    with shape [N, H, W] each, where grid_x is indexing the 4th dimension
    (in width dimension) of input data x and grid_y is indexng the 3rd
    dimention (in height dimension), finally results is the bilinear
    interpolation value of 4 nearest corner points.

    Step 1:
    Get (x, y) grid coordinates and scale to [0, H-1/W-1].

    grid_x = 0.5 * (grid[:, :, :, 0] + 1) * (W - 1)
    grid_y = 0.5 * (grid[:, :, :, 1] + 1) * (H - 1)

    Step 2:
    Indices input data X with grid (x, y) in each [H, W] area, and bilinear
    interpolate point value by 4 nearest points.

      wn ------- y_n ------- en
      |           |           |
      |          d_n          |
      |           |           |
     x_w --d_w-- grid--d_e-- x_e
      |           |           |
      |          d_s          |
      |           |           |
      ws ------- y_s ------- wn

    x_w = floor(x)              // west side x coord
    x_e = x_w + 1               // east side x coord
    y_n = floor(y)              // north side y coord
    y_s = y_s + 1               // south side y coord

    d_w = grid_x - x_w          // distance to west side
    d_e = x_e - grid_x          // distance to east side
    d_n = grid_y - y_n          // distance to north side
    d_s = y_s - grid_y          // distance to south side

    wn = X[:, :, y_n, x_w]      // north-west point value
    en = X[:, :, y_n, x_e]      // north-east point value
    ws = X[:, :, y_s, x_w]      // south-east point value
    es = X[:, :, y_s, x_w]      // north-east point value

    output = wn * d_e * d_s + en * d_w * d_s
           + ws * d_e * d_n + es * d_w * d_n

    Args:
        x(Variable): Input data of shape [N, C, H, W].
        grid(Variable): Input grid tensor of shape [N, H, W, 2].
        name (str, default None): The name of this layer.

    Returns:
        out(Variable): Output of shape [N, C, H, W] data samples input X
        using bilnear interpolation based on input grid.

    Exmples:
    .. code-block:: python

        x = fluid.layers.data(name='x', shape=[3, 10, 32, 32], dtype='float32')
        theta = fluid.layers.data(name='theta', shape=[3, 2, 3], dtype='float32')
        grid = fluid.layers.affine_grid(input=theta, size=[3, 10, 32, 32]})
        out = fluid.layers.grid_sampler(x=x, grid=grid)
    """
    helper = LayerHelper("grid_sampler", **locals())

    if not isinstance(x, Variable):
        return ValueError("The x should be a Variable")

    if not isinstance(grid, Variable):
        return ValueError("The grid should be a Variable")

    out = helper.create_variable_for_type_inference(x.dtype)
    ipts = {'X': x, 'Grid': grid}

    helper.append_op(type='grid_sampler', inputs=ipts, outputs={'Output': out})
    return out


def log_loss(input, label, epsilon=1e-4, name=None):
    """
    **Negative Log Loss Layer**

    This layer accepts input predictions and target label and returns the
    negative log loss.

    .. math::

        Out = -label * \\log{(input + \\epsilon)}
              - (1 - label) * \\log{(1 - input + \\epsilon)}

    Args:
        input (Variable|list):  a 2-D tensor with shape [N x 1], where N is the
                                batch size. This input is a probability computed
                                by the previous operator.
        label (Variable|list):  the ground truth which is a 2-D tensor with
                                shape [N x 1], where N is the batch size.
        epsilon (float): epsilon
        name (string): the name of log_loss

    Returns:
        Variable: A 2-D tensor with shape [N x 1], the negative log loss.

    Examples:
        .. code-block:: python

          prob = fluid.layers.sigmoid(net)
          cost = fluid.layers.log_loss(input=prob, label=label)
    """
    helper = LayerHelper('log_loss', **locals())

    if name is None:
        loss = helper.create_variable_for_type_inference(dtype=input.dtype)
    else:
        loss = helper.create_variable(
            name=name, dtype=input.dtype, persistable=False)

    helper.append_op(
        type='log_loss',
        inputs={'Predicted': [input],
                'Labels': [label]},
        outputs={'Loss': [loss]},
        attrs={'epsilon': epsilon})
    return loss


def add_position_encoding(input, alpha, beta, name=None):
    """
    **Add Position Encoding Layer**

    This layer accepts an input 3D-Tensor of shape [N x M x P], and return an
    output Tensor of shape [N x M x P] with positional encoding value.

    Refer to `Attention Is All You Need<http://arxiv.org/pdf/1706.03762.pdf>`_ .

    .. math::
        PE(pos, 2i) = \\sin{(pos / 10000^{2i / P})}   \\\\
        PE(pos, 2i + 1) = \\cos{(pos / 10000^{2i / P})}  \\\\
        Out(:, pos, i) = \\alpha * input(:, pos, i) + \\beta * PE(pos, i)

    Where:
    * PE(pos, 2i): the increment for the number at even position
    * PE(pos, 2i + 1): the increment for the number at odd position

    Args:
        input (Variable): 3-D input tensor with shape [N x M x P]
        alpha (float): multiple of Input Tensor
        beta (float): multiple of Positional Encoding Tensor
        name (string): the name of position encoding layer

    Returns:
        Variable: A 3-D Tensor of shape [N x M x P] with positional encoding.

    Examples:
        .. code-block:: python

          position_tensor = fluid.layers.add_position_encoding(input=tensor)
    """
    helper = LayerHelper('add_position_encoding', **locals())
    dtype = helper.input_dtype()

    if name is None:
        out = helper.create_variable_for_type_inference(dtype=dtype)
    else:
        out = helper.create_variable(name=name, dtype=dtype, persistable=False)

    helper.append_op(
        type="add_position_encoding",
        inputs={"X": input},
        outputs={"Out": out},
        attrs={"alpha": alpha,
               "beta": beta})
    return out


def bilinear_tensor_product(x,
                            y,
                            size,
                            act=None,
                            name=None,
                            param_attr=None,
                            bias_attr=None):
    """
    **Add Bilinear Tensor Product Layer**

    This layer performs bilinear tensor product on two inputs.
    For example:

    .. math::
       out{i} = x * W_{i} * {y^\mathrm{T}}, i=0,1,...,size-1

    In this formula:
      - :math:`x`: the first input contains M elements, shape is [batch_size, M].
      - :math:`y`: the second input contains N elements, shape is [batch_size, N].
      - :math:`W_{i}`: the i-th learned weight, shape is [M, N]
      - :math:`out{i}`: the i-th element of out, shape is [batch_size, size].
      - :math:`y^\mathrm{T}`: the transpose of :math:`y_{2}`.

    Args:
        x (Variable): 2-D input tensor with shape [batch_size, M]
        y (Variable): 2-D input tensor with shape [batch_size, N]
        size (int): The dimension of this layer.
        act (str, default None): Activation to be applied to the output of this layer.
        name (str, default None): The name of this layer.
        param_attr (ParamAttr, default None): The parameter attribute for the learnable w.
            parameters/weights of this layer.
        bias_attr (ParamAttr, default None): The parameter attribute for the bias
            of this layer. If it is set to False, no bias will be added to the output units.
            If it is set to None, the bias is initialized zero. Default: None.

    Returns:
        Variable: A 2-D Tensor of shape [batch_size, size].

    Examples:
        .. code-block:: python

          tensor = bilinear_tensor_product(x=layer1, y=layer2, size=1000)
    """
    helper = LayerHelper('bilinear_tensor_product', **locals())
    dtype = helper.input_dtype('x')

    param_shape = [size, x.shape[1], y.shape[1]]

    w = helper.create_parameter(
        attr=helper.param_attr, shape=param_shape, dtype=dtype, is_bias=False)

    if name is None:
        out = helper.create_variable_for_type_inference(dtype=dtype)
    else:
        out = helper.create_variable(name=name, dtype=dtype, persistable=False)

    inputs = {"X": x, "Y": y, "Weight": w}
    if helper.bias_attr:
        bias_size = [1, size]
        bias = helper.create_parameter(
            attr=helper.bias_attr, shape=bias_size, dtype=dtype, is_bias=True)
        inputs["Bias"] = bias
    helper.append_op(
        type="bilinear_tensor_product", inputs=inputs, outputs={"Out": out})

    # add activation
    return helper.append_activation(out)


@templatedoc()
def get_tensor_from_selected_rows(x, name=None):
    """
    ${comment}

    Args:
        x(${x_type}): ${x_comment}
        name(basestring|None): Name of the output.

    Returns:
        out(${out_type}): ${out_comment}
    """

    helper = LayerHelper('get_tensor_from_selected_rows', **locals())
    out = helper.create_variable_for_type_inference(dtype=x.dtype)
    helper.append_op(
        type='get_tensor_from_selected_rows',
        inputs={'X': x},
        outputs={'Out': out},
        attrs={})
    return out<|MERGE_RESOLUTION|>--- conflicted
+++ resolved
@@ -169,12 +169,9 @@
     'log_loss',
     'add_position_encoding',
     'bilinear_tensor_product',
-<<<<<<< HEAD
     'merge_selected_rows',
     'get_tensor_from_selected_rows',
-=======
     'lstm',
->>>>>>> 446af090
 ]
 
 
