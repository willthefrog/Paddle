#   Copyright (c) 2019 PaddlePaddle Authors. All Rights Reserved.
#
# Licensed under the Apache License, Version 2.0 (the "License");
# you may not use this file except in compliance with the License.
# You may obtain a copy of the License at
#
#     http://www.apache.org/licenses/LICENSE-2.0
#
# Unless required by applicable law or agreed to in writing, software
# distributed under the License is distributed on an "AS IS" BASIS,
# WITHOUT WARRANTIES OR CONDITIONS OF ANY KIND, either express or implied.
# See the License for the specific language governing permissions and
# limitations under the License.
import sys


class RoleMakerBase(object):
    """
    RoleMakerBase is a base class for assigning a role to current process
    in distributed training.
    A paddle developer can implement RoleMakerBase to design a role maker
    for worker or pserver assignment.
    """

    def __init__(self):
        self._role_maker_name = ""
        self._trainer_endpoints = []
        self._pserver_endpoints = []
        self._role_is_generated = False

    def _is_worker(self):
        """
        return is_worker() of current process
        """
        raise NotImplementedError("Please implement this method in child class")

    def _is_server(self):
        """
        return is_server() of current process
        """
        raise NotImplementedError("Please implement this method in child class")

    def _get_local_ip(self):
        """
        return get local ip
        """
        import socket
        self._ip = socket.gethostbyname(socket.gethostname())
        return self._ip

    def _get_trainer_endpoints(self):
        """
        return trainer endpoints
        """
        return self._trainer_endpoints

    def _get_pserver_endpoints(self):
        """
        return pserver endpoints
        """
        return self._pserver_endpoints

    def _generate_role(self):
        """
        generate_role() should be called to identify current process's role
        """
        raise NotImplementedError("Please implement this method in child class")


class MPIRoleMaker(RoleMakerBase):
    """
    MPIRoleMaker is a MPI-API based role maker which is a counter-part of K8SRoleMaker
    mpi4py will be used if a developer inherits MPIRoleMaker
    """

    def __init__(self):
        super(MPIRoleMaker, self).__init__()
        from mpi4py import MPI
        self._comm = MPI.COMM_WORLD
        self.MPI = MPI
        self._ips = None

    def _get_rank(self):
        """
        return rank
        """
        self._rank = self._comm.Get_rank()
        return self._rank

    def _get_size(self):
        """
        return size
        """
        self._size = self._comm.Get_size()
        return self._size

    def _all_gather(self, obj):
        """
        all_gather(obj) will call MPI's allgather function
        """
        self._barrier_all()
        return self._comm.allgather(obj)

    def _worker_gather(self, obj):
        """
        worker_gather(obj) will call MPI's allgather function
        """
        if self._is_worker():
            self._node_type_comm.barrier()
            return self._node_type_comm.allgather(obj)
        return None

    def _barrier_all(self):
        """
        barrier_all() will call MPI's barrier_all function
        """
        self._comm.barrier()

    def _get_ips(self):
        """
        collect current distributed job's ip list
        """
        if self._ips == None:
            self._ips = self._comm.allgather(self._get_local_ip())
        return self._ips

    def _finalize(self):
        """
        finalize the current MPI instance.
        """
<<<<<<< HEAD
        pass
=======
        self._comm.finalize()
>>>>>>> 4267a81a


class MPISymetricRoleMaker(MPIRoleMaker):
    """
    MPISymetricRoleMaker is designed for worker and server assignment
    under MPI. Typically, a worker and a server node will be appointed
    on each physical node. This role maker can be only used under MPI.
    """

    def __init__(self):
        super(MPISymetricRoleMaker, self).__init__()
        self._node_type = None
        self._proc_per_node = 2

    def _check_role_generation(self):
        if not self._role_is_generated:
            sys.stderr.write("generate_role() should be called first")
            sys.exit(-1)
            return False
        return True

    def _is_first_worker(self):
        """
        return whether current process is the first worker assigned by role maker
        """
        if self._check_role_generation():
            return self._is_worker() and 0 == self._worker_index()
        return False

    def _is_worker(self):
        """
        return whether current process is worker assigned by role maker
        """
        if self._check_role_generation():
            return self._node_type == 1
        return False

    def _is_server(self):
        """
        return whether current process is server assigned by role maker
        """
        if self._check_role_generation():
            return self._node_type == 0
        return False

    def _worker_num(self):
        """
        return the current number of worker
        """
        if self._check_role_generation():
            if self._is_worker():
                return self._get_size() / 2
        return 0

    def _server_num(self):
        """
        return the current number of server
        """
        if self._check_role_generation():
            if self._is_server():
                return self._get_size() / 2
        return 0

    def _worker_index(self):
        """
        return the index of worker
        """
        if self._check_role_generation():
            return self._rank / self._proc_per_node
        return 0

    def _server_index(self):
        """
        return the index of server
        """
        if self._check_role_generation():
            return self._rank / self._proc_per_node
        return 0

    def _barrier_worker(self):
        """
        barrier all workers in current distributed job
        """
        if self._check_role_generation():
            if self._is_worker():
                self._node_type_comm.barrier()

    def _barrier_server(self):
        """
        barrier all servers in current distributed job
        """
        if self._check_role_generation():
            if self._is_server():
                self._node_type_comm.barrier()

    def _generate_role(self):
        """
        generate currently process's role
        """
        if not self._role_is_generated:
            # TODO(guru4elephant): only allow to be called once
            self._trainer_endpoints = self._get_ips()
            self._pserver_endpoints = self._get_ips()

            if 0 == self._get_rank() % self._proc_per_node % 2:
                self._node_type = 0
            else:
                self._node_type = 1
            self._node_type_comm = self._comm.Split(self._node_type)
            self._role_is_generated = True<|MERGE_RESOLUTION|>--- conflicted
+++ resolved
@@ -128,11 +128,7 @@
         """
         finalize the current MPI instance.
         """
-<<<<<<< HEAD
         pass
-=======
-        self._comm.finalize()
->>>>>>> 4267a81a
 
 
 class MPISymetricRoleMaker(MPIRoleMaker):
