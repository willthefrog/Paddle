--- conflicted
+++ resolved
@@ -220,16 +220,15 @@
 
         # Find fwd_op/bwd_op block pair
         for grad_id in grad_sub_block_ids:
-            parent_id = pdesc.block(grad_id).parent
-            if parent_id in sub_block_ids:
-                sub_block_id_pair.append((parent_id, grad_id))
-                sub_block_ids.remove(parent_id)
-
-<<<<<<< HEAD
+            fwd_id = pdesc.block(grad_id).get_forward_block_idx()
+            if fwd_id in sub_block_ids:
+                sub_block_id_pair.append((fwd_id, grad_id))
+                sub_block_ids.remove(fwd_id)
+
         # Get fwd_op/bwd_op block ops
-        for parent_id, grad_id in sub_block_id_pair:
+        for fwd_id, grad_id in sub_block_id_pair:
             sub_block_ops = []
-            sub_block = pdesc.block(parent_id)
+            sub_block = pdesc.block(fwd_id)
             block_op_size = sub_block.op_size()
             for i in range(block_op_size):
                 sub_block_ops.append(sub_block.op(i))
@@ -238,48 +237,25 @@
             grad_sub_block_op_size = grad_sub_block.op_size()
             for i in range(grad_sub_block_op_size):
                 sub_block_ops.append(grad_sub_block.op(i))
-=======
-    # Find while/while_grad block pair
-    for grad_id in while_grad_sub_block_ids:
-        forward_id = pdesc.block(grad_id).get_forward_block_idx()
-        if forward_id in while_sub_block_ids:
-            while_block_id_pair.append((forward_id, grad_id))
-            while_sub_block_ids.remove(forward_id)
-
-    # Get while/while_grad block ops
-    for forward_id, grad_id in while_block_id_pair:
-        while_block_ops = []
-        while_block = pdesc.block(forward_id)
-        while_block_op_size = while_block.op_size()
-        for i in range(while_block_op_size):
-            while_block_ops.append(while_block.op(i))
->>>>>>> d4dabe3e
 
             sub_op_output = set()
-            sub_op_output.update(sub_op_dict[parent_id].output_arg_names())
+            sub_op_output.update(sub_op_dict[fwd_id].output_arg_names())
             sub_op_output.update(sub_op_dict[grad_id].output_arg_names())
             ops_list.append((sub_block_ops, block_op_size, sub_op_output))
 
-<<<<<<< HEAD
         # Process rest fwd_op block ops
-        for parent_id in sub_block_ids:
+        for fwd_id in sub_block_ids:
             sub_block_ops = []
-            sub_block = pdesc.block(parent_id)
+            sub_block = pdesc.block(fwd_id)
             sub_block_op_size = sub_block.op_size()
             for i in range(sub_block_op_size):
                 sub_block_ops.append(sub_block.op(i))
             sub_op_output = set()
-            sub_op_output.update(sub_op_dict[parent_id].output_arg_names())
+            sub_op_output.update(sub_op_dict[fwd_id].output_arg_names())
             ops_list.append((sub_block_ops, sub_block_op_size, sub_op_output))
     return ops_list
-=======
-        while_op_output = set()
-        while_op_output.update(while_op_dict[forward_id].output_arg_names())
-        while_op_output.update(while_op_dict[grad_id].output_arg_names())
->>>>>>> d4dabe3e
-
-
-<<<<<<< HEAD
+
+
 def _get_cfgs(input_program):
     ops_list = []
     pdesc = input_program.get_desc()
@@ -291,18 +267,6 @@
 
     sub_block_pair = [("while", "while_grad"), ("parallel_do",
                                                 "parallel_do_grad")]
-=======
-    # Process rest while block ops
-    for forward_id in while_sub_block_ids:
-        while_block_ops = []
-        while_block = pdesc.block(forward_id)
-        while_block_op_size = while_block.op_size()
-        for i in range(while_block_op_size):
-            while_block_ops.append(while_block.op(i))
-
-        while_op_output = set()
-        while_op_output.update(while_op_dict[forward_id].output_arg_names())
->>>>>>> d4dabe3e
 
     ops_list.extend(_process_sub_block_pair(pdesc, sub_block_pair))
 
